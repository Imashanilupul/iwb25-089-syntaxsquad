<<<<<<< HEAD
'use client'
=======
"use client"

>>>>>>> f79c2c43

import React, { createContext, useContext, useState, useEffect } from "react";
import { useAppKitAccount } from "@reown/appkit/react";
import axios from "axios";

type AuthState = {
  address: string | null;
  verified: boolean;
  jwt: string | null;
};

const AuthContext = createContext<AuthState>({
  address: null,
  verified: false,
  jwt: null,
});

export function AuthProvider({ children }: { children: React.ReactNode }) {
  const { address, isConnected } = useAppKitAccount();
  const [auth, setAuth] = useState<AuthState>({
    address: null,
    verified: false,
    jwt: null,
  });

  useEffect(() => {
    async function checkAuth() {
      if (isConnected && address) {
        const res = await axios.post("http://localhost:8000/auth/isauthorized", { address });
        setAuth({
          address,
          verified: res.data.verified,
          jwt: res.data.token ?? null,
        });
      } else {
        setAuth({ address: null, verified: false, jwt: null });
      }
    }
    checkAuth();
  }, [address, isConnected]);

  return <AuthContext.Provider value={auth}>{children}</AuthContext.Provider>;
}

export function useAuth() {
  return useContext(AuthContext);
}<|MERGE_RESOLUTION|>--- conflicted
+++ resolved
@@ -1,9 +1,8 @@
-<<<<<<< HEAD
+
 'use client'
-=======
-"use client"
 
->>>>>>> f79c2c43
+
+
 
 import React, { createContext, useContext, useState, useEffect } from "react";
 import { useAppKitAccount } from "@reown/appkit/react";
