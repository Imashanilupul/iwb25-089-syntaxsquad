"use client"

import { useEffect, useState } from "react"
import { Card, CardContent, CardDescription, CardHeader, CardTitle } from "@/components/ui/card"
import { Tabs, TabsContent, TabsList, TabsTrigger } from "@/components/ui/tabs"
import { Badge } from "@/components/ui/badge"
import {
  DollarSign,
  Vote,
  MessageSquare,
  Shield,
  TrendingUp,
  CheckCircle,
  Clock,
  FileText,
  Eye,
  Building,
  AlertTriangle,
} from "lucide-react"
import { SpendingTracker } from "@/components/spending-tracker"
import { VotingSystem } from "@/components/voting-system"
import { PolicyHub } from "@/components/policy-hub"
import { WhistleblowingSystem } from "@/components/whistleblowing-system"
import { ConnectButton } from "@/components/walletConnect/wallet-connect"
import { BlockchainVisualization } from "@/components/blockchain-visualization"
import { RegistrationDialog } from "@/components/registration-dialog"
import { userService } from "@/services/user"
import { categoryService } from "@/services/category"
import { useAuth } from "@/context/AuthContext"
import ChatWidget from "@/components/ChatWidget"
import { adminService, type AdminDashboardData } from "@/services/admin"
import { policyService } from "@/services/policy"
import { policyCommentService } from "@/services/policy-comment"

export default function CivicPlatform() {
  const { address, isRegisteredUser } = useAuth()
  const showRegistration = !address || !isRegisteredUser
  const [activeTab, setActiveTab] = useState("overview")
  const [userCount, setUserCount] = useState<number>(0)
  const [userChangePct, setUserChangePct] = useState<number>(0)
  const [totalBudget, setTotalBudget] = useState<number>(0)
  const [budgetChangePct, setBudgetChangePct] = useState<number>(0)
  const [dashboardData, setDashboardData] = useState<AdminDashboardData | null>(null)
  const [isLoadingActivities, setIsLoadingActivities] = useState(true)
  const [discussionCount, setDiscussionCount] = useState<number>(0)
  const [discussionChangePct, setDiscussionChangePct] = useState<number>(0)

  const formatCurrency = (amount: number) => `Rs. ${amount.toLocaleString("en-LK")}`

  useEffect(() => {
    let isMounted = true
    userService
      .getAllUsers()
      .then((users) => {
        if (!isMounted) return
        setUserCount(users.length)
        try {
          const trend = userService.calculateGrowthTrend(users)
          const latest = trend?.[trend.length - 1]?.growth ?? 0
          setUserChangePct(Number.isFinite(latest) ? latest : 0)
        } catch {
          setUserChangePct(0)
        }
      })
      .catch(() => { })
    return () => {
      isMounted = false
    }
  }, [])

  useEffect(() => {
    let isMounted = true
    categoryService
      .getAllCategories()
      .then((res) => {
        if (!isMounted) return
        const sum = (res?.data || []).reduce((acc, c) => acc + (c.allocated_budget || 0), 0)
        setTotalBudget((prev) => {
          const change = prev > 0 ? ((sum - prev) / prev) * 100 : 0
          setBudgetChangePct(Number.isFinite(change) ? change : 0)
          return sum
        })
      })
      .catch(() => { })
    return () => {
      isMounted = false
    }
  }, [])

  useEffect(() => {
    let isMounted = true

    // Fetch admin dashboard data for recent activities
    adminService.getDashboardData()
      .then((data) => {
        if (!isMounted) return
        setDashboardData(data)
        setIsLoadingActivities(false)
      })
      .catch((error) => {
        if (!isMounted) return
        console.error('Error fetching dashboard data:', error)
        setIsLoadingActivities(false)
      })

    return () => {
      isMounted = false
    }
  }, [])

  useEffect(() => {
    let isMounted = true
    
    // Fetch policy and comment data for discussion count
    const fetchDiscussionData = async () => {
      try {
        const [policiesResponse, commentsResponse] = await Promise.all([
          policyService.getAllPolicies(1, 100), // Get more policies for accurate count
          policyCommentService.getCommentStatistics()
        ])
        
        if (!isMounted) return
        
        if (policiesResponse.success && commentsResponse.success) {
          const totalPolicies = policiesResponse.data.length
          const totalComments = commentsResponse.data.total_comments || 0
          
          // Calculate total discussions (policies + comments)
          const totalDiscussions = totalPolicies + totalComments
          setDiscussionCount(totalDiscussions)
          
          // Calculate change percentage (simplified - you can enhance this)
          setDiscussionChangePct(12.5) // You can calculate this based on historical data
        }
      } catch (error) {
        console.error('Error fetching discussion data:', error)
        // Fallback to static data
        setDiscussionCount(1234)
        setDiscussionChangePct(23.1)
      }
    }
    
    fetchDiscussionData()
    
    return () => {
      isMounted = false
    }
  }, [])

  const overviewStats = [
    {
      title: "Total Budget Tracked",
      value: formatCurrency(totalBudget),
      change: `${budgetChangePct >= 0 ? "+" : ""}${budgetChangePct.toFixed(1)}%`,
      icon: DollarSign,
      color: "text-green-600",
    },
    {
      title: "Active Citizens",
      value: userCount.toLocaleString(),
      change: `${userChangePct >= 0 ? "+" : ""}${userChangePct.toFixed(1)}%`,
      icon: Vote,
      color: "text-blue-600",
    },
    {
      title: "Provincial Discussions",
      value: discussionCount.toLocaleString(),
      change: `${discussionChangePct >= 0 ? "+" : ""}${discussionChangePct.toFixed(1)}%`,
      icon: MessageSquare,
      color: "text-purple-600",
    },
  ]

  const recentActivities = [
    {
      type: "spending",
      title: "Colombo Metro Rail Project",
      amount: "Rs. 120B",
      status: "In Progress",
      progress: 67,
      icon: CheckCircle,
      time: "2 hours ago",
    },
    {
      type: "vote",
      title: "Provincial Council Reform Bill",
      amount: "15,432 votes",
      status: "Active",
      progress: 89,
      icon: Vote,
      time: "4 hours ago",
    },
    {
      type: "policy",
      title: "Digital Sri Lanka Act",
      amount: "234 comments",
      status: "Under Review",
      progress: 45,
      icon: FileText,
      time: "6 hours ago",
    },
  ]

  const getIconComponent = (iconName: string) => {
    const icons: any = {
      DollarSign,
      Building,
      Vote,
      AlertTriangle,
      FileText,
      MessageSquare
    }
    return icons[iconName] || FileText
  }

  return (
    <div className="min-h-screen bg-gradient-to-br from-blue-50 via-amber-50 to-green-50 relative">
      <div className="container mx-auto p-6">
        {/* Top-right fixed buttons */}
        <div className="fixed top-6 right-6 z-[10000] flex gap-3">
          {showRegistration && <RegistrationDialog />}
          <ConnectButton />
        </div>

        {/* Header */}
        <div className="relative mb-8 z-[9000]">
<<<<<<< HEAD
  <div className="flex flex-col sm:flex-row items-center sm:items-start gap-4 sm:gap-6 text-center sm:text-left">
    {/* Logo */}
    <img
      src="/images/logo.png"
      alt="Sri Lanka National Emblem"
      className="h-16 w-16 sm:h-20 sm:w-20 object-contain"
    />

    {/* Title Section */}
    <div>
      <h1 className="mb-2 text-2xl sm:text-4xl font-bold text-slate-900 leading-snug">
        ශ්‍රී ලංකා පාරදෘශ්‍ය පාලන වේදිකාව
      </h1>
      <h2 className="mb-2 text-xl sm:text-3xl font-bold text-slate-700 leading-snug">
        Sri Lanka Transparent Governance Platform
      </h2>
      <p className="text-base sm:text-lg text-slate-600">
        Blockchain-Powered Transparent Governance For The Democratic Socialist Republic of Sri Lanka
      </p>
    </div>
  </div>
</div>

=======
          <div className="mb-4 text-left">
            <h1 className="mb-2 text-4xl font-bold text-slate-900">
              ශ්‍රී ලංකා පාරදෘශ්‍ය පාලන වේදිකාව
            </h1>
            <h2 className="mb-2 text-3xl font-bold text-slate-700">
              Sri Lanka Transparent Governance Platform
            </h2>
            <p className="text-lg text-slate-600">
              Blockchain-Powered Transparent Governance For The Democratic Socialist Republic of
              Sri Lanka
            </p>
          </div>
        </div>
>>>>>>> 1ccf0e99

        <Tabs value={activeTab} onValueChange={setActiveTab} className="space-y-6">
          <TabsList className="grid w-full grid-cols-5 lg:w-fit">
            <TabsTrigger value="overview" className="flex items-center gap-2">
              <TrendingUp className="h-4 w-4" />
              Overview
            </TabsTrigger>
            <TabsTrigger value="spending" className="flex items-center gap-2">
              <DollarSign className="h-4 w-4" />
              Spending
            </TabsTrigger>
            <TabsTrigger value="voting" className="flex items-center gap-2">
              <Vote className="h-4 w-4" />
              Voting
            </TabsTrigger>
            <TabsTrigger value="policy" className="flex items-center gap-2">
              <MessageSquare className="h-4 w-4" />
              Policy
            </TabsTrigger>
            <TabsTrigger value="whistleblowing" className="flex items-center gap-2">
              <Shield className="h-4 w-4" />
              Reports
            </TabsTrigger>
          </TabsList>

          <TabsContent value="overview" className="space-y-6">
            {/* Stats Grid */}
            <div className="w-full px-6">
              <div className="mx-auto grid max-w-7xl grid-cols-1 gap-6 md:grid-cols-3">
                {overviewStats.map((stat, index) => (
                  <Card key={index} className="border-0 shadow-md w-full">
                    <CardHeader className="flex flex-row items-center justify-between space-y-0 pb-2">
                      <CardTitle className="text-sm font-medium text-slate-600">
                        {stat.title}
                      </CardTitle>
                      <stat.icon className={`h-4 w-4 ${stat.color}`} />
                    </CardHeader>
                    <CardContent>
                      <div className="text-2xl font-bold text-slate-900">{stat.value}</div>
                      <p className="flex items-center gap-1 text-xs text-slate-500">
                        <TrendingUp className="h-3 w-3" />
                        {stat.change} from last month
                      </p>
                      {stat.title === "Provincial Discussions" && (
                        <p className="text-xs text-slate-400 mt-1">
                          Total Policies + Total Comments
                        </p>
                      )}
                    </CardContent>
                  </Card>
                ))}
              </div>
            </div>





            {/* Recent Activities */}
            <div className="grid grid-cols-1 gap-6 lg:grid-cols-2">
              <Card className="border-0 shadow-md">
                <CardHeader>
                  <CardTitle className="flex items-center gap-2">
                    <Clock className="h-5 w-5" />
                    Recent Activities
                  </CardTitle>
                  <CardDescription>
                    Latest Updates Across All Platform Modules
                  </CardDescription>
                </CardHeader>

                {/* Limit height to ~2 items, make rest scrollable */}
                <CardContent className="space-y-4 max-h-40 overflow-y-auto pr-2">
                  {isLoadingActivities ? (
                    <div className="flex items-center justify-center py-8">
                      <div className="text-center">
                        <div className="animate-spin rounded-full h-6 w-6 border-b-2 border-blue-600 mx-auto mb-2"></div>
                        <p className="text-sm text-slate-500">Loading activities...</p>
                      </div>
                    </div>
                  ) : dashboardData?.recentActivities && dashboardData.recentActivities.length > 0 ? (
                    dashboardData.recentActivities.map((activity, index) => {
                      const IconComponent = getIconComponent(activity.icon)
                      const colorClass = {
                        green: 'text-green-600',
                        blue: 'text-blue-600',
                        purple: 'text-purple-600',
                        red: 'text-red-600',
                        indigo: 'text-indigo-600',
                      }[activity.color] || 'text-gray-600'

                      return (
                        <div
                          key={index}
                          className="flex items-center justify-between rounded-lg bg-slate-50 p-3"
                        >
                          <div className="flex items-center gap-3">
                            <IconComponent className={`h-5 w-5 ${colorClass}`} />
                            <div>
                              <p className="font-medium text-slate-900">{activity.title}</p>
                              <p className="text-sm text-slate-500">{activity.description}</p>
                            </div>
                          </div>
                          <div className="text-right">
                            <Badge variant="outline" className="mb-1">
                              {activity.timestamp}
                            </Badge>
                          </div>
                        </div>
                      )
                    })
                  ) : (
                    // fallback static data
                    recentActivities.map((activity, index) => (
                      <div
                        key={index}
                        className="flex items-center justify-between rounded-lg bg-slate-50 p-3"
                      >
                        <div className="flex items-center gap-3">
                          <activity.icon className="h-5 w-5 text-slate-600" />
                          <div>
                            <p className="font-medium text-slate-900">{activity.title}</p>
                            <p className="text-sm text-slate-500">{activity.amount}</p>
                          </div>
                        </div>
                        <div className="text-right">
                          <Badge variant="outline" className="mb-1">
                            {activity.status}
                          </Badge>
                          <p className="text-xs text-slate-500">{activity.time}</p>
                        </div>
                      </div>
                    ))
                  )}
                </CardContent>
              </Card>




              <Card className="border-0 shadow-md">
                <CardHeader>
                  <CardTitle className="flex items-center gap-2">
                    <Eye className="h-5 w-5" />
                    Blockchain Network Status
                  </CardTitle>
                  <CardDescription>
                    Real-Time Network Health And Transaction Metrics
                  </CardDescription>
                </CardHeader>
                <CardContent>
                  <BlockchainVisualization />
                </CardContent>
              </Card>
            </div>
          </TabsContent>

          <TabsContent value="spending">
            <SpendingTracker />
          </TabsContent>

          <TabsContent value="voting">
            <VotingSystem />
          </TabsContent>

          <TabsContent value="policy">
            <PolicyHub />
          </TabsContent>

          <TabsContent value="whistleblowing">
            <WhistleblowingSystem walletAddress={address} />
          </TabsContent>
        </Tabs>
      </div>

      {/* Footer */}
      <footer className="mt-12 border-t bg-slate-50 py-8">
        <div className="container mx-auto px-6">
          <div className="grid grid-cols-1 gap-8 md:grid-cols-3">
<<<<<<< HEAD
            <div className="flex items-center gap-3">
              <img
                src="/images/logo.png"
                alt="Sri Lanka Emblem"
                className="h-12 w-12 object-contain"
              />
              <div>
                <h3 className="font-semibold text-slate-900">Government of Sri Lanka</h3>
                <p className="text-sm text-slate-600">Transparent Governance Initiative</p>
              </div>
=======
            <div>
              <h3 className="font-semibold text-slate-900">Government of Sri Lanka</h3>
              <p className="text-sm text-slate-600">Transparent Governance Initiative</p>
>>>>>>> 1ccf0e99
            </div>
            <div>
              <h4 className="mb-2 font-semibold text-slate-900">Quick Links</h4>
              <ul className="space-y-1 text-sm text-slate-600">
                <li>
                  <a href="https://www.parliament.lk/" target="_blank" rel="noopener noreferrer" className="hover:text-blue-600">
                    Parliament of Sri Lanka
                  </a>
                </li>
                <li>
                  <a href="https://www.presidentsoffice.gov.lk/" target="_blank" rel="noopener noreferrer" className="hover:text-blue-600">
                    Presidential Secretariat
                  </a>
                </li>
                <li>
                  <a href="https://www.gov.lk/webdirectory/provincialcouncils" target="_blank" rel="noopener noreferrer" className="hover:text-blue-600">
                    Provincial Councils
                  </a>
                </li>
                <li>
                  <a href="https://mpclg.gov.lk/web/index.php?option=com_content&view=article&id=69&Itemid=188&lang=en" target="_blank" rel="noopener noreferrer" className="hover:text-blue-600">
                    Local Government
                  </a>
                </li>
              </ul>
            </div>
            <div>
              <h4 className="mb-2 font-semibold text-slate-900">Contact</h4>
              <ul className="space-y-1 text-sm text-slate-600">
                <li>Email: info@gov.lk</li>
                <li>Phone: +94 11 234 5678</li>
                <li>Address: Colombo, Sri Lanka</li>
              </ul>
            </div>
          </div>
          <div className="mt-8 border-t pt-4 text-center text-sm text-slate-600">
            <p>
              &copy; 2025 All rights reserved. | Built with blockchain 
              technology for transparency by SyntaxSquad.
            </p>
          </div>
        </div>
      </footer>

      {/* Chat Widget Container */}
      {/* {address && !isRegisteredUser && (
        <div className="fixed bottom-20 right-6 z-[9998]">
          <div className="rounded bg-yellow-100 text-yellow-800 px-3 py-1 text-sm shadow">
            
          </div>
        </div>
      )} */}

      <div className="fixed bottom-4 right-4 sm:bottom-6 sm:right-6 z-[9999]">
        <ChatWidget />
      </div>
    </div>
  )
}<|MERGE_RESOLUTION|>--- conflicted
+++ resolved
@@ -224,7 +224,6 @@
 
         {/* Header */}
         <div className="relative mb-8 z-[9000]">
-<<<<<<< HEAD
   <div className="flex flex-col sm:flex-row items-center sm:items-start gap-4 sm:gap-6 text-center sm:text-left">
     {/* Logo */}
     <img
@@ -248,21 +247,6 @@
   </div>
 </div>
 
-=======
-          <div className="mb-4 text-left">
-            <h1 className="mb-2 text-4xl font-bold text-slate-900">
-              ශ්‍රී ලංකා පාරදෘශ්‍ය පාලන වේදිකාව
-            </h1>
-            <h2 className="mb-2 text-3xl font-bold text-slate-700">
-              Sri Lanka Transparent Governance Platform
-            </h2>
-            <p className="text-lg text-slate-600">
-              Blockchain-Powered Transparent Governance For The Democratic Socialist Republic of
-              Sri Lanka
-            </p>
-          </div>
-        </div>
->>>>>>> 1ccf0e99
 
         <Tabs value={activeTab} onValueChange={setActiveTab} className="space-y-6">
           <TabsList className="grid w-full grid-cols-5 lg:w-fit">
@@ -442,7 +426,6 @@
       <footer className="mt-12 border-t bg-slate-50 py-8">
         <div className="container mx-auto px-6">
           <div className="grid grid-cols-1 gap-8 md:grid-cols-3">
-<<<<<<< HEAD
             <div className="flex items-center gap-3">
               <img
                 src="/images/logo.png"
@@ -453,11 +436,6 @@
                 <h3 className="font-semibold text-slate-900">Government of Sri Lanka</h3>
                 <p className="text-sm text-slate-600">Transparent Governance Initiative</p>
               </div>
-=======
-            <div>
-              <h3 className="font-semibold text-slate-900">Government of Sri Lanka</h3>
-              <p className="text-sm text-slate-600">Transparent Governance Initiative</p>
->>>>>>> 1ccf0e99
             </div>
             <div>
               <h4 className="mb-2 font-semibold text-slate-900">Quick Links</h4>
