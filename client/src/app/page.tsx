"use client"

import { useEffect, useState } from "react"
import { Card, CardContent, CardDescription, CardHeader, CardTitle } from "@/components/ui/card"
import { Tabs, TabsContent, TabsList, TabsTrigger } from "@/components/ui/tabs"
import { Badge } from "@/components/ui/badge"
import {
  DollarSign,
  Vote,
  MessageSquare,
  Shield,
  TrendingUp,
  CheckCircle,
  Clock,
  FileText,
  Eye,
} from "lucide-react"
import { SpendingTracker } from "@/components/spending-tracker"
import { VotingSystem } from "@/components/voting-system"
import { PolicyHub } from "@/components/policy-hub"
import { WhistleblowingSystem } from "@/components/whistleblowing-system"
import { ConnectButton } from "@/components/walletConnect/wallet-connect"
import { BlockchainVisualization } from "@/components/blockchain-visualization"
import { RegistrationDialog } from "@/components/registration-dialog"
import SignUpPage from "@/components/signup"
<<<<<<< HEAD
import { useAuth } from "@/context/AuthContext"

export default function CivicPlatform() {
  const [activeTab, setActiveTab] = useState("overview")
  const { address } = useAuth()
=======
import { userService } from "@/services/user"
import { categoryService } from "@/services/category"

export default function CivicPlatform() {
  const [activeTab, setActiveTab] = useState("overview")
  const [userCount, setUserCount] = useState<number>(0)
  const [userChangePct, setUserChangePct] = useState<number>(0)
  const [totalBudget, setTotalBudget] = useState<number>(0)
  const [budgetChangePct, setBudgetChangePct] = useState<number>(0)

  const formatCurrency = (amount: number) => `Rs. ${amount.toLocaleString("en-LK")}`

  useEffect(() => {
    let isMounted = true
    userService
      .getAllUsers()
      .then((users) => {
        if (!isMounted) return
        setUserCount(users.length)
        try {
          const trend = userService.calculateGrowthTrend(users)
          const latest = trend?.[trend.length - 1]?.growth ?? 0
          setUserChangePct(Number.isFinite(latest) ? latest : 0)
        } catch {
          setUserChangePct(0)
        }
      })
      .catch(() => {})
    return () => {
      isMounted = false
    }
  }, [])

  useEffect(() => {
    let isMounted = true
    categoryService
      .getAllCategories()
      .then((res) => {
        if (!isMounted) return
        const sum = (res?.data || []).reduce((acc, c) => acc + (c.allocated_budget || 0), 0)
        setTotalBudget((prev) => {
          const change = prev > 0 ? ((sum - prev) / prev) * 100 : 0
          setBudgetChangePct(Number.isFinite(change) ? change : 0)
          return sum
        })
      })
      .catch(() => {})
    return () => {
      isMounted = false
    }
  }, [])
>>>>>>> 0c8a7873

  const overviewStats = [
    {
      title: "Total Budget Tracked",
      value: formatCurrency(totalBudget),
      change: `${budgetChangePct >= 0 ? "+" : ""}${budgetChangePct.toFixed(1)}%`,
      icon: DollarSign,
      color: "text-green-600",
    },
    {
      title: "Active Citizens",
      value: userCount.toLocaleString(),
      change: `${userChangePct >= 0 ? "+" : ""}${userChangePct.toFixed(1)}%`,
      icon: Vote,
      color: "text-blue-600",
    },
    {
      title: "Provincial Discussions",
      value: "1,234",
      change: "+23.1%",
      icon: MessageSquare,
      color: "text-purple-600",
    },
    {
      title: "Transparency Score",
      value: "94.2%",
      change: "+2.1%",
      icon: Shield,
      color: "text-emerald-600",
    },
  ]

  const recentActivities = [
    {
      type: "spending",
      title: "Colombo Metro Rail Project",
      amount: "Rs. 120B",
      status: "In Progress",
      progress: 67,
      icon: CheckCircle,
      time: "2 hours ago",
    },
    {
      type: "vote",
      title: "Provincial Council Reform Bill",
      amount: "15,432 votes",
      status: "Active",
      progress: 89,
      icon: Vote,
      time: "4 hours ago",
    },
    {
      type: "policy",
      title: "Digital Sri Lanka Act",
      amount: "234 comments",
      status: "Under Review",
      progress: 45,
      icon: FileText,
      time: "6 hours ago",
    },
  ]

  return (
    <div className="min-h-screen bg-gradient-to-br from-blue-50 via-amber-50 to-green-50">
      <div className="container mx-auto p-6">
        <div className="fixed top-6 right-6 z-50 flex gap-3">
          <RegistrationDialog />
          <ConnectButton />
        </div>
        {/* Header */}
        <div className="relative mb-8">
          <div className="mb-4 flex items-center gap-4">
            <img
              src="/images/sri-lanka-emblem.png"
              alt="Sri Lanka National Emblem"
              className="h-16 w-16 object-contain"
            />
            <div>
              <h1 className="mb-2 text-4xl font-bold text-slate-900">
                ශ්‍රී ලංකා පාරදෘශ්‍ය පාලන වේදිකාව
              </h1>
              <h2 className="mb-2 text-3xl font-bold text-slate-700">
                Sri Lanka Transparent Governance Platform
              </h2>
              <p className="text-lg text-slate-600">
                Blockchain-powered transparent governance for the Democratic Socialist Republic of
                Sri Lanka
              </p>
            </div>
          </div>
        </div>

        <Tabs value={activeTab} onValueChange={setActiveTab} className="space-y-6">
          <TabsList className="grid w-full grid-cols-5 lg:w-fit">
            <TabsTrigger value="overview" className="flex items-center gap-2">
              <TrendingUp className="h-4 w-4" />
              Overview
            </TabsTrigger>
            <TabsTrigger value="spending" className="flex items-center gap-2">
              <DollarSign className="h-4 w-4" />
              Spending
            </TabsTrigger>
            <TabsTrigger value="voting" className="flex items-center gap-2">
              <Vote className="h-4 w-4" />
              Voting
            </TabsTrigger>
            <TabsTrigger value="policy" className="flex items-center gap-2">
              <MessageSquare className="h-4 w-4" />
              Policy
            </TabsTrigger>
            <TabsTrigger value="whistleblowing" className="flex items-center gap-2">
              <Shield className="h-4 w-4" />
              Reports
            </TabsTrigger>
          </TabsList>

          <TabsContent value="overview" className="space-y-6">
            {/* Stats Grid */}
            <div className="grid grid-cols-1 gap-6 md:grid-cols-2 lg:grid-cols-4">
              {overviewStats.map((stat, index) => (
                <Card key={index} className="border-0 shadow-md">
                  <CardHeader className="flex flex-row items-center justify-between space-y-0 pb-2">
                    <CardTitle className="text-sm font-medium text-slate-600">
                      {stat.title}
                    </CardTitle>
                    <stat.icon className={`h-4 w-4 ${stat.color}`} />
                  </CardHeader>
                  <CardContent>
                    <div className="text-2xl font-bold text-slate-900">{stat.value}</div>
                    <p className="flex items-center gap-1 text-xs text-slate-500">
                      <TrendingUp className="h-3 w-3" />
                      {stat.change} from last month
                    </p>
                  </CardContent>
                </Card>
              ))}
            </div>

            {/* Recent Activities */}
            <div className="grid grid-cols-1 gap-6 lg:grid-cols-2">
              <Card className="border-0 shadow-md">
                <CardHeader>
                  <CardTitle className="flex items-center gap-2">
                    <Clock className="h-5 w-5" />
                    Recent Activities
                  </CardTitle>
                  <CardDescription>Latest updates across all platform modules</CardDescription>
                </CardHeader>
                <CardContent className="space-y-4">
                  {recentActivities.map((activity, index) => (
                    <div
                      key={index}
                      className="flex items-center justify-between rounded-lg bg-slate-50 p-3"
                    >
                      <div className="flex items-center gap-3">
                        <activity.icon className="h-5 w-5 text-slate-600" />
                        <div>
                          <p className="font-medium text-slate-900">{activity.title}</p>
                          <p className="text-sm text-slate-500">{activity.amount}</p>
                        </div>
                      </div>
                      <div className="text-right">
                        <Badge variant="outline" className="mb-1">
                          {activity.status}
                        </Badge>
                        <p className="text-xs text-slate-500">{activity.time}</p>
                      </div>
                    </div>
                  ))}
                </CardContent>
              </Card>

              <Card className="border-0 shadow-md">
                <CardHeader>
                  <CardTitle className="flex items-center gap-2">
                    <Eye className="h-5 w-5" />
                    Blockchain Network Status
                  </CardTitle>
                  <CardDescription>
                    Real-time network health and transaction metrics
                  </CardDescription>
                </CardHeader>
                <CardContent>
                  <BlockchainVisualization />
                </CardContent>
              </Card>
            </div>
          </TabsContent>

          <TabsContent value="spending">
            <SpendingTracker />
          </TabsContent>

          <TabsContent value="voting">
            <VotingSystem />
          </TabsContent>

          <TabsContent value="policy">
            <PolicyHub />
          </TabsContent>

          <TabsContent value="whistleblowing">
            <WhistleblowingSystem walletAddress={address} />
          </TabsContent>
        </Tabs>
      </div>
      {/* Footer */}
      <footer className="mt-12 border-t bg-slate-50 py-8">
        <div className="container mx-auto px-6">
          <div className="grid grid-cols-1 gap-8 md:grid-cols-3">
            <div className="flex items-center gap-3">
              <img
                src="/images/sri-lanka-emblem.png"
                alt="Sri Lanka Emblem"
                className="h-12 w-12 object-contain"
              />
              <div>
                <h3 className="font-semibold text-slate-900">Government of Sri Lanka</h3>
                <p className="text-sm text-slate-600">Transparent Governance Initiative</p>
              </div>
            </div>
            <div>
              <h4 className="mb-2 font-semibold text-slate-900">Quick Links</h4>
              <ul className="space-y-1 text-sm text-slate-600">
                <li>
                  <a href="#" className="hover:text-blue-600">
                    Parliament of Sri Lanka
                  </a>
                </li>
                <li>
                  <a href="#" className="hover:text-blue-600">
                    Presidential Secretariat
                  </a>
                </li>
                <li>
                  <a href="#" className="hover:text-blue-600">
                    Provincial Councils
                  </a>
                </li>
                <li>
                  <a href="#" className="hover:text-blue-600">
                    Local Government
                  </a>
                </li>
                <li>
                  <a href="/signup" className="hover:text-blue-600">
                    sign up
                  </a>
                </li>
              </ul>
            </div>
            <div>
              <h4 className="mb-2 font-semibold text-slate-900">Contact</h4>
              <ul className="space-y-1 text-sm text-slate-600">
                <li>Email: info@gov.lk</li>
                <li>Phone: +94 11 234 5678</li>
                <li>Address: Colombo, Sri Lanka</li>
              </ul>
            </div>
          </div>
          <div className="mt-8 border-t pt-4 text-center text-sm text-slate-600">
            <p>
              &copy; 2024 Government of Sri Lanka. All rights reserved. | Built with blockchain
              technology for transparency.
            </p>
          </div>
        </div>
      </footer>
    </div>
  )
}

export function Signup() {
  return <SignUpPage />
}<|MERGE_RESOLUTION|>--- conflicted
+++ resolved
@@ -23,13 +23,6 @@
 import { BlockchainVisualization } from "@/components/blockchain-visualization"
 import { RegistrationDialog } from "@/components/registration-dialog"
 import SignUpPage from "@/components/signup"
-<<<<<<< HEAD
-import { useAuth } from "@/context/AuthContext"
-
-export default function CivicPlatform() {
-  const [activeTab, setActiveTab] = useState("overview")
-  const { address } = useAuth()
-=======
 import { userService } from "@/services/user"
 import { categoryService } from "@/services/category"
 
@@ -81,7 +74,6 @@
       isMounted = false
     }
   }, [])
->>>>>>> 0c8a7873
 
   const overviewStats = [
     {
