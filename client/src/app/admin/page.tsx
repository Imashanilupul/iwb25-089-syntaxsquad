--- conflicted
+++ resolved
@@ -121,14 +121,7 @@
       <div className="container mx-auto p-4 sm:p-6">
 
         {/* Header */}
-<<<<<<< HEAD
-        <div className="flex flex-col sm:flex-row items-start sm:items-center justify-between mb-6 gap-4">
-          <div className="flex items-center gap-4">
-            <img src="/images/sri-lanka-emblem.png" alt="Sri Lanka Emblem" className="h-12 w-12 object-contain" />
-            <div>
-              <h1 className="text-2xl sm:text-3xl font-bold text-slate-900">Admin Portal</h1>
-              <p className="text-sm sm:text-base text-slate-600">Sri Lanka Transparent Governance Platform</p>
-=======
+
         <div className="mb-8">
           <div className="flex items-center justify-between mb-4">
             <div className="flex items-center gap-4">
@@ -141,7 +134,7 @@
                 <h1 className="text-3xl font-bold text-slate-900">Admin Portal</h1>
                 <p className="text-slate-600">Sri Lanka Transparent Governance Platform - Administrative Control</p>
               </div>
->>>>>>> 17552d73
+
             </div>
           </div>
 
