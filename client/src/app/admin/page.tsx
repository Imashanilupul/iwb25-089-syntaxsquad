"use client"

import { useState, useEffect } from "react"
import { useRouter } from "next/navigation"
import { Tabs, TabsContent, TabsList, TabsTrigger } from "@/components/ui/tabs"
import { Button } from "@/components/ui/button"
import { Badge } from "@/components/ui/badge"
import { AdminOverview } from "@/components/admin/admin-overview"
import { CategoryManagement } from "@/components/admin/category-management"
import { ProjectManagement } from "@/components/admin/project-management"
import { ProposalManagement } from "@/components/admin/proposal-management"
import { PolicyManagement } from "@/components/admin/policy-management"
import { PetitionManagement } from "@/components/admin/petition-management"
import { ReportManagement } from "@/components/admin/report-management"
import { UserAnalytics } from "@/components/admin/user-analytics"
import { DbSync } from "@/components/admin/db-sync"
import { ConnectButton } from "@/components/walletConnect/wallet-connect"
import { useAuth } from "@/context/AuthContext"
import { useAppKitAccount, useDisconnect } from "@reown/appkit/react"
import {
  LayoutDashboard,
  DollarSign,
  Building,
  Vote,
  FileText,
  MessageSquare,
  AlertTriangle,
  Users,
  Wallet,
  Database,
} from "lucide-react"
import { toast } from "@/hooks/use-toast"

export default function AdminPortal() {
  const [activeTab, setActiveTab] = useState("overview")
  const [isHydrated, setIsHydrated] = useState(false)
  const [isProcessingOAuth, setIsProcessingOAuth] = useState(false)
  const { address, isConnected } = useAppKitAccount()
  const { disconnect } = useDisconnect()
  const { verified, asgardeoUser, isFullyAuthenticated, isLoading } = useAuth()
  const router = useRouter()

  // OAuth callback handler
  const handleOAuthCallback = async (code: string, state: string) => {
    if (isProcessingOAuth) return
    try {
      setIsProcessingOAuth(true)
      const response = await fetch('/api/auth/token-exchange', {
        method: 'POST',
        headers: { 'Content-Type': 'application/json' },
        body: JSON.stringify({ code, state, redirect_uri: `${window.location.origin}/admin` })
      })
      if (!response.ok) throw new Error('Token exchange failed')
      const result = await response.json()
      if (result.success) {
        const url = new URL(window.location.href)
        url.searchParams.delete('code')
        url.searchParams.delete('state')
        window.history.replaceState({}, document.title, url.toString())
        localStorage.setItem('oauth_completed', Date.now().toString())
        toast({ title: "Authentication Successful! 🎉", description: "Welcome to the admin portal." })
      } else throw new Error(result.error || 'Authentication failed')
    } catch (error) {
      console.error(error)
      toast({ title: "Authentication Failed", description: "Please try logging in again.", variant: "destructive" })
      router.push('/adminLogin')
    } finally {
      setIsProcessingOAuth(false)
    }
  }

  // Hydration
  useEffect(() => { setIsHydrated(true) }, [])

  // Handle OAuth callback and errors
  useEffect(() => {
    if (!isHydrated) return
    const urlParams = new URLSearchParams(window.location.search)
    const code = urlParams.get('code')
    const state = urlParams.get('state')
    const error = urlParams.get('error')
    if (code && state) handleOAuthCallback(code, state)
    if (error) { window.history.replaceState({}, document.title, window.location.pathname); router.push('/adminLogin') }
  }, [isHydrated])

  // Redirect if not authenticated
  useEffect(() => {
    if (!isHydrated || isLoading) return
    const oauthCompleted = localStorage.getItem('oauth_completed')
    const isRecentlyAuthenticated = oauthCompleted && (Date.now() - parseInt(oauthCompleted) < 10000)
    if (!isFullyAuthenticated && !isRecentlyAuthenticated) setTimeout(() => { if (!isFullyAuthenticated) router.push('/adminLogin') }, 3000)
  }, [isFullyAuthenticated, isLoading, router, isHydrated])

  if (!isHydrated || isLoading || isProcessingOAuth) {
    return (
      <div className="min-h-screen bg-gradient-to-br from-slate-50 via-blue-50 to-indigo-50 flex items-center justify-center">
        <div className="text-center">
          <div className="animate-spin rounded-full h-8 w-8 border-b-2 border-blue-600 mx-auto mb-4"></div>
          <p className="text-slate-600">
            {!isHydrated ? 'Loading application...' : isProcessingOAuth ? 'Completing authentication...' : 'Verifying authentication...'}
          </p>
        </div>
      </div>
    )
  }

  const handleWalletDisconnect = async () => {
    try {
      localStorage.removeItem('adminAuthState')
      localStorage.removeItem('adminAuthStateTime')
      localStorage.removeItem('oauth_completed')
      await disconnect()
      const logoutResponse = await fetch('/api/auth/logout', { method: 'POST', credentials: 'include', headers: { 'Content-Type': 'application/json' } })
      if (logoutResponse.ok) { const logoutResult = await logoutResponse.json(); if (logoutResult.redirectUrl) return window.location.href = logoutResult.redirectUrl }
      window.location.href = '/api/auth/logout'
    } catch (error) { console.error(error); window.location.href = '/api/auth/logout' }
  }

  return (
    <div className="min-h-screen bg-gradient-to-br from-slate-50 via-blue-50 to-indigo-50">
      <div className="container mx-auto p-4 sm:p-6">

        {/* Header */}
<<<<<<< HEAD

        <div className="mb-8">
          <div className="flex items-start justify-between mb-6">
            <div>
              <h1 className="text-4xl font-bold text-slate-900 mb-2">Admin Portal</h1>
              <p className="text-lg text-slate-600">Sri Lanka Transparent Governance Platform - Administrative Control</p>
=======
        <div className="flex flex-col sm:flex-row items-start sm:items-center justify-between mb-6 gap-4">
          <div className="flex items-center gap-4">
            <img src="/images/logo.png" alt="Sri Lanka Emblem" className="h-12 w-12 object-contain" />
            <div>
              <h1 className="text-2xl sm:text-3xl font-bold text-slate-900">Admin Portal</h1>
              <p className="text-sm sm:text-base text-slate-600">Sri Lanka Transparent Governance Platform</p>
>>>>>>> 9a075464
            </div>

            {/* Modern Right Corner User Info */}
            <div className="flex flex-col items-end gap-4">
              {asgardeoUser && (
                <div className="text-right">
                  <p className="text-sm text-slate-500">Welcome back,</p>
                  <p className="text-lg font-semibold text-slate-900">{asgardeoUser.given_name || 'Administrator'}</p>
                </div>
              )}

              <div className="flex items-center gap-3">
                {isConnected && address && (
                  <div className="flex items-center gap-3 px-4 py-2.5 bg-gradient-to-r from-blue-50 to-indigo-50 rounded-xl border border-blue-100 shadow-sm backdrop-blur-sm">
                    <div className="flex items-center gap-2">
                      <div className="w-2 h-2 bg-green-500 rounded-full animate-pulse"></div>
                      <Wallet className="h-4 w-4 text-blue-600" />
                      <span className="text-sm font-mono text-slate-700">{address.slice(0,6)}...{address.slice(-4)}</span>
                    </div>
                    <Badge variant={verified ? "default" : "secondary"} className={`text-xs ${verified ? 'bg-green-100 text-green-800 border-green-200' : 'bg-gray-100 text-gray-600'}`}>
                      {verified ? "✓ Verified" : "Unverified"}
                    </Badge>
                  </div>
                )}

                <Button 
                  variant="outline" 
                  size="sm" 
                  onClick={handleWalletDisconnect} 
                  className="flex items-center gap-2 bg-gradient-to-r from-red-50 to-pink-50 border-red-200 text-red-700 hover:bg-gradient-to-r hover:from-red-100 hover:to-pink-100 hover:border-red-300 transition-all duration-200 rounded-xl px-4 py-2.5"
                >
                  <Wallet className="w-4 h-4" />
                  Logout
                </Button>
              </div>
            </div>
          </div>
        </div>

        {/* Wallet Connect Alert */}
        {!isConnected && (
          <div className="bg-amber-50 border border-amber-200 rounded-lg p-4 mb-4 flex items-center gap-2">
            <Wallet className="h-4 w-4 text-amber-600" />
            <span className="text-sm text-amber-800 flex-1">Connect your wallet to access all admin features.</span>
            <ConnectButton />
          </div>
        )}

        {/* Tabs */}
        <Tabs value={activeTab} onValueChange={setActiveTab} className="space-y-6">
          <TabsList className="flex flex-nowrap w-full gap-2 scrollbar-none py-2 px-1 lg:grid lg:grid-cols-9 lg:w-fit">
            {[
              { value: 'overview', label: 'Overview', icon: LayoutDashboard },
              { value: 'categories', label: 'Categories', icon: DollarSign },
              { value: 'projects', label: 'Projects', icon: Building },
              { value: 'proposals', label: 'Proposals', icon: Vote },
              { value: 'policies', label: 'Policies', icon: FileText },
              { value: 'petitions', label: 'Petitions', icon: MessageSquare },
              { value: 'reports', label: 'Reports', icon: AlertTriangle },
              { value: 'users', label: 'Analytics', icon: Users },
              { value: 'db-sync', label: 'Database Sync', icon: Database },
            ].map(tab => (
              <TabsTrigger key={tab.value} value={tab.value} className="flex items-center gap-2 whitespace-nowrap px-3 py-2">
                <tab.icon className="h-4 w-4 sm:h-5 sm:w-5" />
                <span className="hidden sm:inline">{tab.label}</span>
              </TabsTrigger>
            ))}
          </TabsList>

          <TabsContent value="overview"><AdminOverview /></TabsContent>
          <TabsContent value="categories"><CategoryManagement /></TabsContent>
          <TabsContent value="projects"><ProjectManagement /></TabsContent>
          <TabsContent value="proposals"><ProposalManagement /></TabsContent>
          <TabsContent value="policies"><PolicyManagement /></TabsContent>
          <TabsContent value="petitions"><PetitionManagement /></TabsContent>
          <TabsContent value="reports"><ReportManagement /></TabsContent>
          <TabsContent value="users"><UserAnalytics /></TabsContent>
          <TabsContent value="db-sync"><DbSync /></TabsContent>
        </Tabs>
      </div>
    </div>
  )
}<|MERGE_RESOLUTION|>--- conflicted
+++ resolved
@@ -119,23 +119,13 @@
   return (
     <div className="min-h-screen bg-gradient-to-br from-slate-50 via-blue-50 to-indigo-50">
       <div className="container mx-auto p-4 sm:p-6">
-
         {/* Header */}
-<<<<<<< HEAD
-
         <div className="mb-8">
           <div className="flex items-start justify-between mb-6">
             <div>
               <h1 className="text-4xl font-bold text-slate-900 mb-2">Admin Portal</h1>
               <p className="text-lg text-slate-600">Sri Lanka Transparent Governance Platform - Administrative Control</p>
-=======
-        <div className="flex flex-col sm:flex-row items-start sm:items-center justify-between mb-6 gap-4">
-          <div className="flex items-center gap-4">
-            <img src="/images/logo.png" alt="Sri Lanka Emblem" className="h-12 w-12 object-contain" />
-            <div>
-              <h1 className="text-2xl sm:text-3xl font-bold text-slate-900">Admin Portal</h1>
-              <p className="text-sm sm:text-base text-slate-600">Sri Lanka Transparent Governance Platform</p>
->>>>>>> 9a075464
+
             </div>
 
             {/* Modern Right Corner User Info */}
