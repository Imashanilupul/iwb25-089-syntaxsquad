--- conflicted
+++ resolved
@@ -11,7 +11,7 @@
 import { Progress } from "@/components/ui/progress"
 import { toast } from "sonner"
 import { useAuth } from "@/context/AuthContext"
-<<<<<<< HEAD
+
 import {
   Shield,
   AlertTriangle,
@@ -31,12 +31,7 @@
 import axios from 'axios';
 import { Report, reportService } from "@/services/report"
 import ChatWidget from "./ChatWidget"
-=======
-import { Shield, AlertTriangle, FileText, Users, Clock, CheckCircle, Lock, Upload, Hash, TrendingUp } from "lucide-react"
-import { ChartContainer, ChartTooltip, ChartTooltipContent } from "@/components/ui/chart"
-import { BarChart, Bar, XAxis, YAxis, ResponsiveContainer, LineChart, Line } from "recharts"
-import axios from 'axios'
->>>>>>> 6f22b0f6
+
 
 declare global {
   interface Window {
@@ -68,7 +63,7 @@
   const [categories, setCategories] = useState<any[]>([])
   const [lastError, setLastError] = useState<string | null>(null)
 
-<<<<<<< HEAD
+
   // Add upvote/downvote state for reports
   const [reportVotes, setReportVotes] = useState<{ [id: number]: 'upvote' | 'downvote' | null }>({});
   const [reportCounts, setReportCounts] = useState<{ [id: string]: { upvote: number, downvote: number } }>({
@@ -152,9 +147,9 @@
   };
 
   // Get user ID from wallet address (consistent with petition signing)
-=======
+
   // Utility functions
->>>>>>> 6f22b0f6
+
   const getUserId = (walletAddress: string): number => {
     let hash = 0
     for (let i = 0; i < walletAddress.length; i++) {
@@ -386,7 +381,7 @@
       // Confirm with backend
       try {
         await fetch(`http://localhost:8080/api/reports/${draftId}/confirm`, {
-<<<<<<< HEAD
+
           method: "POST",
           headers: { "Content-Type": "application/json" },
           body: JSON.stringify({
@@ -906,12 +901,7 @@
             description:
               "Failed to sign on blockchain. Your signature will only be recorded in the database.",
             variant: "destructive",
-=======
-          method: "POST", headers: { "Content-Type": "application/json" },
-          body: JSON.stringify({
-            txHash: tx.hash, blockNumber: receipt.blockNumber, blockchainReportId,
-            titleCid, descriptionCid, evidenceHashCid
->>>>>>> 6f22b0f6
+
           })
         })
       } catch (err) {
@@ -1118,7 +1108,7 @@
     }
   }
 
-<<<<<<< HEAD
+
   // Reports state from backend
   const [reports, setReports] = useState<Report[]>([]);
   const [isLoadingReports, setIsLoadingReports] = useState(false);
@@ -1246,252 +1236,7 @@
       console.error('Failed to change vote:', error);
     }
   };
-=======
-  // Sign petition function
-  const signPetition = async (petitionId: number) => {
-    if (!walletAddress) {
-      toast.error("🔗 Please connect your wallet to sign petitions")
-      return
-    }
-
-    setSigningPetition(petitionId)
-    try {
-      await validateWallet(walletAddress)
-
-      const userId = getUserId(walletAddress)
-      const petition = petitions.find((p) => p.id === petitionId)
-      if (!petition) throw new Error("Petition not found")
-
-      const message = `🗳️ SIGN PETITION
-
-Title: ${petition.title}
-ID: ${petition.id}
-User ID: ${userId}
-Wallet: ${walletAddress}
-Timestamp: ${new Date().toISOString()}
-
-By signing this message, you confirm your signature on this petition.`
-
-      let signature
-      try {
-        signature = await (window.ethereum as any).request({
-          method: "personal_sign",
-          params: [message, walletAddress]
-        })
-      } catch (error: any) {
-        if (error.code === 4001) throw new Error("User rejected the signature request")
-        throw new Error(`Signature failed: ${error.message || error}`)
-      }
-
-      if (!signature) throw new Error("No signature received from wallet")
-
-      toast.success("✅ Signature confirmed - submitting to blockchain...")
-
-      // Try blockchain signing
-      let blockchainSigningSuccess = false
-      try {
-        const prepRes = await fetch("http://localhost:3001/petition/prepare-petition", {
-          method: "POST", headers: { "Content-Type": "application/json" },
-          body: JSON.stringify({ title: "dummy", description: "dummy" })
-        })
-
-        if (prepRes.ok) {
-          const prepJson = await prepRes.json()
-          const { contractAddress, contractAbi } = prepJson
-
-          if (contractAddress && contractAbi) {
-            toast.loading("🔐 Please confirm the transaction in your wallet")
-
-            const ethers = await import("ethers")
-            const provider = new (ethers as any).BrowserProvider(window.ethereum as any)
-            await (window.ethereum as any).request({ method: "eth_requestAccounts" })
-            const signer = await provider.getSigner()
-            const contract = new (ethers as any).Contract(contractAddress, contractAbi, signer)
-
-            let blockchainPetitionId = petition.blockchain_petition_id || petition.blockchainPetitionId || petition.blockchain_id
-            if (!blockchainPetitionId) {
-              blockchainPetitionId = petitionId
-              console.warn(`No blockchain petition ID found for petition ${petitionId}, using database ID as fallback`)
-              toast.error("⚠️ Warning: Blockchain petition ID not found, using fallback method")
-            }
-
-            const tx = await contract.signPetition(blockchainPetitionId)
-            toast.success(`📤 Transaction sent: ${tx.hash.slice(0, 10)}...`)
-
-            const receipt = await tx.wait()
-            toast.success(`✅ Blockchain signature confirmed in block ${receipt.blockNumber}`)
-
-            blockchainSigningSuccess = true
-          }
-        }
-      } catch (error: any) {
-        console.warn("Blockchain signing failed:", error)
-
-        if (error.message?.includes("User not authorized")) {
-          toast.error("❌ Not Authorized: Your wallet address is not authorized to sign petitions. Please contact an administrator.")
-          return
-        } else if (error.message?.includes("execution reverted")) {
-          const revertReason = error.reason || error.message.match(/execution reverted: "?([^"]*)"?/)?.[1] || "Unknown contract error"
-          toast.error(`❌ Transaction Failed: Blockchain error: ${revertReason}`)
-          return
-        } else if (error.code === 4001) {
-          toast.error("🚫 Transaction Cancelled: You cancelled the blockchain transaction")
-          return
-        } else {
-          toast.error("⚠️ Blockchain Error: Failed to sign on blockchain. Your signature will only be recorded in the database.")
-        }
-      }
-
-      // Submit to backend
-      const response = await fetch(`http://localhost:8080/api/petitions/${petitionId}/sign`, {
-        method: "POST", headers: { "Content-Type": "application/json" },
-        body: JSON.stringify({ user_id: userId, wallet_address: walletAddress, signature: signature })
-      })
-
-      if (response.ok) {
-        const data = await response.json()
-        if (data.success) {
-          setPetitions((prev) =>
-            prev.map((p) =>
-              p.id === petitionId ? { ...p, signature_count: (p.signature_count || 0) + 1 } : p
-            )
-          )
-
-          await fetch("http://localhost:8080/api/petitionactivities", {
-            method: "POST", headers: { "Content-Type": "application/json" },
-            body: JSON.stringify({
-              petition_id: petitionId, activity_type: "SIGNATURE", signature_count: 1, user_id: 1
-            })
-          })
-
-          setUserSignatures((prev) => ({ ...prev, [petitionId]: true }))
-
-          toast.success(blockchainSigningSuccess 
-            ? `🎉 Petition signed! Your signature has been added to "${petition.title}" on blockchain and database`
-            : `🎉 Petition signed! Your signature has been added to "${petition.title}" in database (blockchain signing failed)`
-          )
-        } else if (data.error === "ALREADY_SIGNED") {
-          toast.error("❌ Already signed: You have already signed this petition")
-          setUserSignatures((prev) => ({ ...prev, [petitionId]: true }))
-        } else {
-          throw new Error(data.message || "Failed to sign petition")
-        }
-      } else {
-        throw new Error("Failed to sign petition")
-      }
-    } catch (error: any) {
-      console.error("Error signing petition:", error)
-      if (error.code === 4001) {
-        toast.error("🚫 Signature cancelled: You cancelled the signature request")
-      } else {
-        toast.error(`❌ Error signing petition: ${error.message || "An unexpected error occurred"}`)
-      }
-    } finally {
-      setSigningPetition(null)
-    }
-  }
-
-  // Fetch functions
-  const fetchPetitions = async () => {
-    setIsLoadingPetitions(true)
-    try {
-      const response = await fetch("http://localhost:8080/api/petitions")
-      if (response.ok) {
-        const data = await response.json()
-        if (data.success && data.data) {
-          setPetitions(data.data)
-          if (walletAddress) await checkUserSignatures(data.data)
-        }
-      } else {
-        console.error("Failed to fetch petitions:", response.statusText)
-        toast.error("❌ Failed to load petitions")
-      }
-    } catch (error) {
-      console.error("Error fetching petitions:", error)
-      toast.error("❌ Failed to load petitions")
-    } finally {
-      setIsLoadingPetitions(false)
-    }
-  }
-
-  const fetchCategories = async () => {
-    setIsLoadingCategories(true)
-    try {
-      const response = await fetch("http://localhost:8080/api/categories")
-      if (response.ok) {
-        const data = await response.json()
-        if (data.success && data.data) {
-          setCategories(data.data)
-        }
-      } else {
-        toast.error("❌ Failed to load categories")
-      }
-    } catch (error) {
-      toast.error("❌ Failed to load categories")
-    } finally {
-      setIsLoadingCategories(false)
-    }
-  }
-
-  const checkUserSignatures = async (petitionList: any[]) => {
-    if (!walletAddress) return
-    const userId = getUserId(walletAddress)
-    const signatures: { [key: number]: boolean } = {}
-
-    for (const petition of petitionList) {
-      try {
-        const response = await fetch(`http://localhost:8080/api/petitions/${petition.id}/signed/${userId}`)
-        if (response.ok) {
-          const data = await response.json()
-          signatures[petition.id] = data.hasSigned || false
-        }
-      } catch (error) {
-        signatures[petition.id] = false
-      }
-    }
-    setUserSignatures(signatures)
-  }
-
-  // Effects
-  useEffect(() => {
-    fetchPetitions()
-    fetchCategories()
-  }, [])
-
-  useEffect(() => {
-    if (walletAddress && petitions.length > 0) {
-      checkUserSignatures(petitions)
-    }
-  }, [walletAddress, petitions.length])
-
-
-  const reports = [
-    {
-      id: "LK-2024-001",
-      title: "Irregular Tender Process - Highway Project",
-      category: "Procurement Irregularities",
-      status: "Under Investigation",
-      priority: "High",
-      submittedDate: "2024-01-15",
-      lastUpdate: "2 days ago",
-      anonymityLevel: "Full",
-      evidenceHash: "0x7a8b9c0d1e2f3g4h",
-      investigator: "Commission to Investigate Allegations of Bribery or Corruption",
-    },
-    {
-      id: "LK-2024-002",
-      title: "Environmental Violation - Industrial Zone",
-      category: "Environmental Breach",
-      status: "Resolved",
-      priority: "Medium",
-      submittedDate: "2024-01-10",
-      lastUpdate: "1 week ago",
-      anonymityLevel: "Partial",
-      evidenceHash: "0x5i6j7k8l9m0n1o2p",
-      investigator: "Central Environmental Authority",
-    },
-  ]
->>>>>>> 6f22b0f6
+
 
   const reportStats = [
     { month: "Jan", reports: 23, resolved: 18 },
