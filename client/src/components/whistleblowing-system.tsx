"use client"

import React, { useState } from "react"
import { Card, CardContent, CardDescription, CardHeader, CardTitle } from "@/components/ui/card"
import { Badge } from "@/components/ui/badge"
import { Button } from "@/components/ui/button"
import { Input } from "@/components/ui/input"
import { Textarea } from "@/components/ui/textarea"
import {
  Select,
  SelectContent,
  SelectItem,
  SelectTrigger,
  SelectValue,
} from "@/components/ui/select"
import { Tabs, TabsContent, TabsList, TabsTrigger } from "@/components/ui/tabs"
import { Progress } from "@/components/ui/progress"
import { useToast } from "@/hooks/use-toast"
import { useAuth } from "@/context/AuthContext"
import {
  Shield,
  AlertTriangle,
  FileText,
  Users,
  Clock,
  CheckCircle,
  Lock,
  Upload,
  Hash,
  TrendingUp,
} from "lucide-react"
import { ChartContainer, ChartTooltip, ChartTooltipContent } from "@/components/ui/chart"
import { BarChart, Bar, XAxis, YAxis, ResponsiveContainer, LineChart, Line } from "recharts"

// Web3 types
declare global {
  interface Window {
    ethereum?: Record<string, unknown>
  }
}

type Ethereumish = {
  request: (args: { method: string; params?: any[] }) => Promise<any>
  isMetaMask?: boolean
}

// Usage: cast window.ethereum as Ethereumish when you need the specific methods

interface WhistleblowingSystemProps {
  walletAddress?: string | null
}

export function WhistleblowingSystem({ walletAddress }: WhistleblowingSystemProps) {
  const { toast } = useToast()
<<<<<<< HEAD
  const { address, verified } = useAuth() // Get auth state
  
=======

>>>>>>> 1b78a88c
  const [reportForm, setReportForm] = useState({
    category: "",
    title: "",
    description: "",
    evidence: null as File | null,
  })

  const [isSubmittingReport, setIsSubmittingReport] = useState(false)

  const [petitionForm, setPetitionForm] = useState({
    title: "",
    description: "",
    targetSignatures: 10000,
  })

  // Real petition data state
  const [petitions, setPetitions] = useState<any[]>([])
  const [isLoadingPetitions, setIsLoadingPetitions] = useState(false)
  const [signingPetition, setSigningPetition] = useState<number | null>(null)
  const [userSignatures, setUserSignatures] = useState<{[key: number]: boolean}>({})

  // Get user ID from wallet address (consistent with petition signing)
  const getUserId = (walletAddress: string): number => {
    // Simple hash of wallet address to create consistent user ID
    let hash = 0;
    for (let i = 0; i < walletAddress.length; i++) {
      const char = walletAddress.charCodeAt(i);
      hash = ((hash << 5) - hash) + char;
      hash = hash & hash; // Convert to 32-bit integer
    }
    return Math.abs(hash % 10000) + 1; // Ensure positive ID between 1-10000
  }

  // Submit anonymous report function
  const submitReport = async () => {
    // Check wallet connection and verification
    if (!address || !verified) {
      toast({
        title: "Wallet Required",
        description: "Please connect and verify your wallet to submit reports",
        variant: "destructive",
      })
      return
    }

    // Validate form
    if (!reportForm.category || !reportForm.title || !reportForm.description) {
      toast({
        title: "Missing Information",
        description: "Please fill in all required fields",
        variant: "destructive",
      })
      return
    }

    setIsSubmittingReport(true)
    try {
      // Create evidence hash (for anonymity)
      const reportData = {
        category: reportForm.category,
        title: reportForm.title,
        description: reportForm.description,
        timestamp: new Date().toISOString(),
        userAddress: address // For hashing only, not stored directly
      }
      
      // Generate evidence hash from report data
      const evidenceHash = await generateEvidenceHash(JSON.stringify(reportData))
      
      // Get user ID from wallet address
      const userId = getUserId(address)
      
      // Prepare report payload for backend
      const reportPayload = {
        report_title: reportForm.title,
        description: reportForm.description,
        evidence_hash: evidenceHash,
        priority: getCategoryPriority(reportForm.category),
        // Only include user_id if we want to track (for now, we'll make it optional for true anonymity)
        // user_id: userId
      }

      // Submit to backend
      const response = await fetch("http://localhost:8080/api/reports", {
        method: "POST",
        headers: {
          "Content-Type": "application/json",
        },
        body: JSON.stringify(reportPayload),
      })

      if (response.ok) {
        const data = await response.json()
        if (data.success) {
          toast({
            title: "✅ Report Submitted",
            description: `Your anonymous report has been submitted successfully. Report ID: ${data.data?.report_id || 'Generated'}`,
          })
          
          // Reset form
          setReportForm({
            category: "",
            title: "",
            description: "",
            evidence: null,
          })
        } else {
          throw new Error(data.message || "Failed to submit report")
        }
      } else {
        throw new Error("Failed to submit report to server")
      }
    } catch (error: any) {
      console.error("Error submitting report:", error)
      toast({
        title: "Submission Failed",
        description: error.message || "Failed to submit report. Please try again.",
        variant: "destructive",
      })
    } finally {
      setIsSubmittingReport(false)
    }
  }

  // Generate evidence hash for anonymity
  const generateEvidenceHash = async (data: string): Promise<string> => {
    const encoder = new TextEncoder()
    const dataBuffer = encoder.encode(data)
    const hashBuffer = await crypto.subtle.digest('SHA-256', dataBuffer)
    const hashArray = Array.from(new Uint8Array(hashBuffer))
    const hashHex = hashArray.map(b => b.toString(16).padStart(2, '0')).join('')
    return `0x${hashHex.substring(0, 16)}` // Truncate for display
  }

  // Map category to priority
  const getCategoryPriority = (category: string): string => {
    switch (category) {
      case "financial": return "HIGH"
      case "safety": return "CRITICAL" 
      case "regulatory": return "HIGH"
      case "ethical": return "MEDIUM"
      default: return "MEDIUM"
    }
  }

  // Web3 state
  const [isCreatingPetition, setIsCreatingPetition] = useState(false)
  const [lastError, setLastError] = useState<string | null>(null)

  // Fetch petitions from API
  const fetchPetitions = async () => {
    setIsLoadingPetitions(true)
    try {
      const response = await fetch("http://localhost:8080/api/petitions")
      if (response.ok) {
        const data = await response.json()
        if (data.success && data.data) {
          setPetitions(data.data)
          
          // If wallet is connected, check which petitions user has signed
          if (walletAddress) {
            await checkUserSignatures(data.data)
          }
        }
      } else {
        console.error("Failed to fetch petitions:", response.statusText)
        toast({
          title: "Error",
          description: "Failed to load petitions",
          variant: "destructive",
        })
      }
    } catch (error) {
      console.error("Error fetching petitions:", error)
      toast({
        title: "Error",
        description: "Failed to load petitions",
        variant: "destructive",
      })
    } finally {
      setIsLoadingPetitions(false)
    }
  }

  // Check which petitions the user has already signed
  const checkUserSignatures = async (petitionList: any[]) => {
    if (!walletAddress) return
    
    const userId = getUserId(walletAddress)
    const signatures: {[key: number]: boolean} = {}
    
    for (const petition of petitionList) {
      try {
        const response = await fetch(`http://localhost:8080/api/petitions/${petition.id}/signed/${userId}`)
        if (response.ok) {
          const data = await response.json()
          signatures[petition.id] = data.hasSigned || false
        }
      } catch (error) {
        console.error(`Error checking signature for petition ${petition.id}:`, error)
        signatures[petition.id] = false
      }
    }
    
    setUserSignatures(signatures)
  }

  // Sign petition function
  const signPetition = async (petitionId: number) => {
    if (!walletAddress) {
      toast({
        title: "Wallet not connected",
        description: "Please connect your wallet to sign petitions",
        variant: "destructive",
      })
      return
    }

    // Check if user has already signed
    if (userSignatures[petitionId]) {
      toast({
        title: "Already signed",
        description: "You have already signed this petition",
        variant: "destructive",
      })
      return
    }

    setSigningPetition(petitionId)
    try {
      const userId = getUserId(walletAddress)
      
      // Create signature for petition signing
      if (!window.ethereum) {
        throw new Error("MetaMask is not installed")
      }

      const petition = petitions.find((p) => p.id === petitionId)
      if (!petition) {
        throw new Error("Petition not found")
      }

      const message = `🗳️ SIGN PETITION

Title: ${petition.title}
ID: ${petition.id}
User ID: ${userId}
Wallet: ${walletAddress}
Timestamp: ${new Date().toISOString()}

By signing this message, you confirm your signature on this petition.`

      const signature = await (window.ethereum as any).request({
        method: "personal_sign",
        params: [message, walletAddress],
      })

      // Submit signature to backend with user ID
      const response = await fetch(`http://localhost:8080/api/petitions/${petitionId}/sign`, {
        method: "POST",
        headers: {
          "Content-Type": "application/json",
        },
        body: JSON.stringify({
          user_id: userId,
          wallet_address: walletAddress,
          signature: signature,
        }),
      })

      if (response.ok) {
        const data = await response.json()
        if (data.success) {
          // Update local petition data
          setPetitions((prev) =>
            prev.map((p) =>
              p.id === petitionId ? { ...p, signature_count: (p.signature_count || 0) + 1 } : p
            )
          )

          // Also create petition activity
          await fetch("http://localhost:8080/api/petition_activities", {
            method: "POST",
            headers: {
              "Content-Type": "application/json",
            },
            body: JSON.stringify({
              petition_id: petitionId,
              activity_type: "SIGNATURE",
              signature_count: 1,
              user_id: 1, // You might want to get this from user context
            }),
          })

          toast({
            title: "✅ Petition signed!",
            description: `Your signature has been added to "${petition.title}"`,
          })
        } else if (data.error === "ALREADY_SIGNED") {
          toast({
            title: "Already signed",
            description: "You have already signed this petition",
            variant: "destructive",
          })
          // Update local state to reflect this
          setUserSignatures(prev => ({
            ...prev,
            [petitionId]: true
          }))
        } else {
          throw new Error(data.message || "Failed to sign petition")
        }
      } else {
        throw new Error("Failed to sign petition")
      }
    } catch (error: any) {
      console.error("Error signing petition:", error)
      if (error.code === 4001) {
        toast({
          title: "Signature cancelled",
          description: "You cancelled the signature request",
          variant: "destructive",
        })
      } else {
        toast({
          title: "Error signing petition",
          description: error.message || "An unexpected error occurred",
          variant: "destructive",
        })
      }
    } finally {
      setSigningPetition(null)
    }
  }

  // Load petitions when component mounts
  React.useEffect(() => {
    fetchPetitions()
  }, [])

  // Check user signatures when wallet address changes
  React.useEffect(() => {
    if (walletAddress && petitions.length > 0) {
      checkUserSignatures(petitions)
    }
  }, [walletAddress, petitions.length])

  // Create petition function
  const createPetition = async () => {
    // Prevent multiple simultaneous requests
    if (isCreatingPetition) {
      toast({
        title: "Please wait",
        description: "Petition creation is already in progress",
        variant: "destructive",
      })
      return
    }

    // Enhanced wallet address validation
    if (!walletAddress || walletAddress.trim() === "") {
      toast({
        title: "Wallet not connected",
        description: "Please connect your wallet first using the Connect button",
        variant: "destructive",
      })
      return
    }

    // Validate Ethereum address format
    if (!/^0x[a-fA-F0-9]{40}$/.test(walletAddress)) {
      toast({
        title: "Invalid wallet address",
        description: "The wallet address format is invalid. Please reconnect your wallet.",
        variant: "destructive",
      })
      return
    }

    if (!petitionForm.title || !petitionForm.description) {
      toast({
        title: "Missing information",
        description: "Please fill in all required fields",
        variant: "destructive",
      })
      return
    }

    setIsCreatingPetition(true)
    setLastError(null) // Clear any previous errors
    try {
      // Step 1: Check if MetaMask/wallet is available
      if (!window.ethereum) {
        throw new Error("MetaMask is not installed. Please install MetaMask to continue.")
      }

      // Step 2: Ensure we're connected to the right account
      let accounts
      try {
        accounts = await (window.ethereum as any).request({ method: "eth_accounts" })
      } catch (accountError: any) {
        console.error("Failed to get accounts:", accountError)
        throw new Error("Failed to get wallet accounts. Please try again.")
      }

      if (accounts.length === 0) {
        // Only request accounts if we don't have any
        try {
          toast({
            title: "Account Access Required",
            description: "Please approve wallet connection in MetaMask",
          })
          accounts = await (window.ethereum as any).request({ method: "eth_requestAccounts" })
        } catch (requestError: any) {
          if (requestError.code === -32002) {
            throw new Error(
              "MetaMask is already processing a connection request. Please check your MetaMask extension and try again."
            )
          } else if (requestError.code === 4001) {
            throw new Error("User rejected wallet connection request")
          }
          throw new Error(`Failed to connect wallet: ${requestError.message || requestError}`)
        }
      }

      // Double-check the current account matches our walletAddress
      const currentAccount = accounts[0]?.toLowerCase()
      if (!currentAccount) {
        throw new Error("No wallet account found. Please connect your wallet first.")
      }

      if (currentAccount !== walletAddress.toLowerCase()) {
        throw new Error(
          `Account mismatch. Please switch to ${walletAddress.slice(0, 6)}...${walletAddress.slice(-4)} in MetaMask`
        )
      }

      // Step 3: Create a clear message to sign
      const timestamp = new Date().toISOString()
      const message = `🗳️ CREATE PETITION CONFIRMATION

Title: ${petitionForm.title}

Description: ${petitionForm.description}

Target Signatures: ${petitionForm.targetSignatures.toLocaleString()}

Wallet: ${walletAddress}
Timestamp: ${timestamp}

⚠️ By signing this message, you confirm that you want to create this petition on the blockchain. This action cannot be undone.`

      toast({
        title: "Signature Required",
        description: "Please check your wallet to sign the petition creation request",
      })

      // Step 4: Request signature from user
      let signature
      try {
        signature = await (window.ethereum as any).request({
          method: "personal_sign",
          params: [message, walletAddress],
        })
      } catch (signError: any) {
        if (signError.code === 4001) {
          throw new Error("User rejected the signature request")
        }
        throw new Error(`Signature failed: ${signError.message || signError}`)
      }

      if (!signature) {
        throw new Error("No signature received from wallet")
      }

      toast({
        title: "✅ Signature confirmed",
        description: "Creating petition on blockchain...",
      })

      // Optional: previous server-side create attempt (kept for compatibility)
      let contractData = null
      try {
        const smartContractResponse = await fetch(
          "http://localhost:3001/petition/create-petition",
          {
            method: "POST",
            headers: {
              "Content-Type": "application/json",
            },
            body: JSON.stringify({
              title: petitionForm.title,
              description: petitionForm.description,
              requiredSignatures: petitionForm.targetSignatures,
              signerIndex: 0, // Use first signer for demo
            }),
          }
        )

        if (smartContractResponse.ok) {
          contractData = await smartContractResponse.json()
          console.log("✅ Smart contract petition created:", contractData)
        } else {
          console.warn(
            "⚠️ Smart contract service responded with error:",
            smartContractResponse.status
          )
        }
      } catch (blockchainError) {
        console.warn(
          "⚠️ Smart contract service unavailable, continuing with database storage only:",
          blockchainError
        )
      }

      // Step 3: Save petition draft to Ballerina backend (required to obtain draftId)
      const ballerinaResp = await fetch("http://localhost:8080/api/petitions", {
        method: "POST",
        headers: { "Content-Type": "application/json" },
        body: JSON.stringify({
          title: petitionForm.title,
          description: petitionForm.description,
          required_signature_count: petitionForm.targetSignatures,
          wallet_address: walletAddress
        }),
      })

      if (!ballerinaResp.ok) {
        const txt = await ballerinaResp.text()
        throw new Error(`Failed to create draft: ${ballerinaResp.status} ${txt}`)
      }

      const ballerinaData = await ballerinaResp.json()
      // try to extract draft id from common response shapes
      const draftId = ballerinaData?.data?.id || ballerinaData?.id || ballerinaData?.petition?.id
      if (!draftId) {
        throw new Error("Could not determine draftId from Ballerina response")
      }

      // Step 4: Prepare IPFS + contract info from the prepare service
      const prepRes = await fetch("http://localhost:3001/petition/prepare-petition", {
        method: "POST",
        headers: { "Content-Type": "application/json" },
        body: JSON.stringify({
          title: petitionForm.title,
          description: petitionForm.description,
        }),
      })

      if (!prepRes.ok) {
        const txt = await prepRes.text()
        throw new Error(`Prepare failed: ${prepRes.status} ${txt}`)
      }

      const prepJson = await prepRes.json()
      const { titleCid, descriptionCid, contractAddress, contractAbi } = prepJson
      if (!titleCid || !descriptionCid || !contractAddress || !contractAbi) {
        throw new Error("Prepare endpoint did not return all required fields")
      }

      toast({
        title: "Ready to sign",
        description: "Please confirm the transaction in your wallet",
      })

      // 3) Send transaction from user's wallet using ethers and Sepolia network
      const ethers = await import("ethers")
      // Use BrowserProvider for ESM v6 in browser
      const provider = new (ethers as any).BrowserProvider(window.ethereum as any)
      // Request accounts (ensure connected)
      await (window.ethereum as any).request({ method: "eth_requestAccounts" })
      const signer = await provider.getSigner()
      const contract = new (ethers as any).Contract(contractAddress, contractAbi, signer)

      // Send transaction
      const tx = await contract.createPetition(
        titleCid,
        descriptionCid,
        petitionForm.targetSignatures
      )
      toast({ title: "Transaction sent", description: tx.hash })

      // 4) Wait for confirmation
      const receipt = await tx.wait()
      toast({ title: "Transaction confirmed", description: `Block ${receipt.blockNumber}` })

      // Try to decode event to get petitionId
      let blockchainPetitionId = null
      try {
        const iface = new (ethers as any).Interface(contractAbi)
        for (const log of receipt.logs) {
          try {
            const parsed = iface.parseLog(log)
            if (parsed && parsed.name && parsed.name.toLowerCase().includes("petition")) {
              blockchainPetitionId = parsed.args?.[0]?.toString() || null
              break
            }
          } catch (e) {
            // ignore non-matching logs
          }
        }
        if (!blockchainPetitionId) {
          try {
            const bn = await contract.petitionCount()
            blockchainPetitionId = bn.toString()
          } catch (e) {
            // ignore
          }
        }
      } catch (e) {
        console.warn("Could not parse event for petition id", e)
      }

      // 5) Confirm draft with Ballerina backend
      try {
        await fetch(`http://localhost:8080/api/petitions/${draftId}/confirm`, {
          method: "POST",
          headers: { "Content-Type": "application/json" },
          body: JSON.stringify({
            txHash: tx.hash,
            blockNumber: receipt.blockNumber,
            blockchainPetitionId,
            titleCid,
            descriptionCid,
          }),
        })
      } catch (err) {
        console.log(err)
      }

      toast({ title: "Petition created", description: "Saved to blockchain and backend" })

      // Reset form
      setPetitionForm({
        title: "",
        description: "",
        targetSignatures: 10000,
      })

      // Refresh petitions list
      fetchPetitions()

      console.log("Smart contract data:", contractData)
      console.log("Database data:", ballerinaData)
    } catch (error: any) {
      console.error("Failed create flow:", error)
      setLastError(error?.message || String(error))
      toast({
        title: "Failed to create petition",
        description: error?.message || "Unknown error",
        variant: "destructive",
      })
    } finally {
      setIsCreatingPetition(false)
    }
  }

  const reports = [
    {
      id: "LK-2024-001",
      title: "Irregular Tender Process - Highway Project",
      category: "Procurement Irregularities",
      status: "Under Investigation",
      priority: "High",
      submittedDate: "2024-01-15",
      lastUpdate: "2 days ago",
      anonymityLevel: "Full",
      evidenceHash: "0x7a8b9c0d1e2f3g4h",
      investigator: "Commission to Investigate Allegations of Bribery or Corruption",
    },
    {
      id: "LK-2024-002",
      title: "Environmental Violation - Industrial Zone",
      category: "Environmental Breach",
      status: "Resolved",
      priority: "Medium",
      submittedDate: "2024-01-10",
      lastUpdate: "1 week ago",
      anonymityLevel: "Partial",
      evidenceHash: "0x5i6j7k8l9m0n1o2p",
      investigator: "Central Environmental Authority",
    },
  ]

  const reportStats = [
    { month: "Jan", reports: 23, resolved: 18 },
    { month: "Feb", reports: 31, resolved: 24 },
    { month: "Mar", reports: 28, resolved: 22 },
    { month: "Apr", reports: 35, resolved: 29 },
    { month: "May", reports: 42, resolved: 35 },
    { month: "Jun", reports: 38, resolved: 31 },
  ]

  const petitionActivity = [
    { day: "Mon", signatures: 234 },
    { day: "Tue", signatures: 456 },
    { day: "Wed", signatures: 389 },
    { day: "Thu", signatures: 567 },
    { day: "Fri", signatures: 723 },
    { day: "Sat", signatures: 445 },
    { day: "Sun", signatures: 334 },
  ]

  const getStatusColor = (status: string) => {
    switch (status) {
      case "Under Investigation":
        return "bg-yellow-100 text-yellow-800"
      case "Resolved":
        return "bg-green-100 text-green-800"
      case "Dismissed":
        return "bg-red-100 text-red-800"
      case "Active":
        return "bg-blue-100 text-blue-800"
      case "Threshold Met":
        return "bg-green-100 text-green-800"
      case "Expired":
        return "bg-gray-100 text-gray-800"
      default:
        return "bg-gray-100 text-gray-800"
    }
  }

  const getPriorityColor = (priority: string) => {
    switch (priority) {
      case "High":
        return "text-red-600"
      case "Medium":
        return "text-yellow-600"
      case "Low":
        return "text-green-600"
      default:
        return "text-gray-600"
    }
  }

  return (
    <div className="space-y-6">
      {/* Header */}
      <div>
        <h2 className="text-2xl font-bold text-slate-900">Citizen Reporting & Petition System</h2>
        <p className="text-slate-600">
          Anonymous reporting and public petitions for Sri Lankan governance
        </p>
      </div>

      <Tabs defaultValue="reports" className="space-y-6">
        <TabsList>
          <TabsTrigger value="reports">Whistleblowing Reports</TabsTrigger>
          <TabsTrigger value="petitions">Smart Contract Petitions</TabsTrigger>
          <TabsTrigger value="submit">Submit Report/Petition</TabsTrigger>
          <TabsTrigger value="analytics">Analytics</TabsTrigger>
        </TabsList>

        <TabsContent value="reports" className="space-y-6">
          {/* Report Stats */}
          <div className="grid grid-cols-1 gap-6 md:grid-cols-4">
            <Card className="border-0 shadow-md">
              <CardHeader className="flex flex-row items-center justify-between space-y-0 pb-2">
                <CardTitle className="text-sm font-medium">Active Reports</CardTitle>
                <AlertTriangle className="h-4 w-4 text-yellow-600" />
              </CardHeader>
              <CardContent>
                <div className="text-2xl font-bold">47</div>
                <p className="text-xs text-slate-500">Under investigation</p>
              </CardContent>
            </Card>

            <Card className="border-0 shadow-md">
              <CardHeader className="flex flex-row items-center justify-between space-y-0 pb-2">
                <CardTitle className="text-sm font-medium">Resolved Cases</CardTitle>
                <CheckCircle className="h-4 w-4 text-green-600" />
              </CardHeader>
              <CardContent>
                <div className="text-2xl font-bold">234</div>
                <p className="text-xs text-slate-500">This year</p>
              </CardContent>
            </Card>

            <Card className="border-0 shadow-md">
              <CardHeader className="flex flex-row items-center justify-between space-y-0 pb-2">
                <CardTitle className="text-sm font-medium">Anonymity Rate</CardTitle>
                <Shield className="h-4 w-4 text-blue-600" />
              </CardHeader>
              <CardContent>
                <div className="text-2xl font-bold">98.7%</div>
                <p className="text-xs text-slate-500">Full protection</p>
              </CardContent>
            </Card>

            <Card className="border-0 shadow-md">
              <CardHeader className="flex flex-row items-center justify-between space-y-0 pb-2">
                <CardTitle className="text-sm font-medium">Avg. Resolution</CardTitle>
                <Clock className="h-4 w-4 text-purple-600" />
              </CardHeader>
              <CardContent>
                <div className="text-2xl font-bold">12 days</div>
                <p className="text-xs text-slate-500">Processing time</p>
              </CardContent>
            </Card>
          </div>

          {/* Reports List */}
          <div className="space-y-4">
            {reports.map((report) => (
              <Card key={report.id} className="border-0 shadow-md">
                <CardHeader>
                  <div className="flex items-start justify-between">
                    <div className="space-y-2">
                      <div className="flex items-center gap-2">
                        <CardTitle className="text-lg">{report.title}</CardTitle>
                        <Badge variant="outline">{report.category}</Badge>
                        <Badge className={getStatusColor(report.status)}>{report.status}</Badge>
                      </div>
                      <div className="flex items-center gap-4 text-sm text-slate-600">
                        <span>ID: {report.id}</span>
                        <span>•</span>
                        <span>Submitted: {report.submittedDate}</span>
                        <span>•</span>
                        <span>Updated: {report.lastUpdate}</span>
                      </div>
                    </div>
                    <div className="text-right">
                      <div className={`text-sm font-medium ${getPriorityColor(report.priority)}`}>
                        {report.priority} Priority
                      </div>
                    </div>
                  </div>
                </CardHeader>
                <CardContent className="space-y-4">
                  <div className="grid grid-cols-1 gap-4 md:grid-cols-3">
                    <div>
                      <p className="text-sm text-slate-600">Anonymity Level</p>
                      <div className="flex items-center gap-2">
                        <Lock className="h-4 w-4 text-green-600" />
                        <span className="font-medium">{report.anonymityLevel}</span>
                      </div>
                    </div>
                    <div>
                      <p className="text-sm text-slate-600">Evidence Hash</p>
                      <p className="font-mono text-sm">{report.evidenceHash}</p>
                    </div>
                    <div>
                      <p className="text-sm text-slate-600">Assigned To</p>
                      <p className="font-medium">{report.investigator}</p>
                    </div>
                  </div>

                  <div className="flex items-center justify-between border-t pt-2">
                    <div className="flex items-center gap-2 text-xs text-slate-500">
                      <Hash className="h-3 w-3" />
                      <span>Blockchain verified</span>
                    </div>
                    <Button variant="outline" size="sm">
                      View Details
                    </Button>
                  </div>
                </CardContent>
              </Card>
            ))}
          </div>
        </TabsContent>

        <TabsContent value="petitions" className="space-y-6">
          {/* Petition Stats */}
          <div className="grid grid-cols-1 gap-6 md:grid-cols-4">
            <Card className="border-0 shadow-md">
              <CardHeader className="flex flex-row items-center justify-between space-y-0 pb-2">
                <CardTitle className="text-sm font-medium">Active Petitions</CardTitle>
                <FileText className="h-4 w-4 text-blue-600" />
              </CardHeader>
              <CardContent>
                <div className="text-2xl font-bold">
                  {petitions.filter((p) => p.status === "ACTIVE").length}
                </div>
                <p className="text-xs text-slate-500">Collecting signatures</p>
              </CardContent>
            </Card>

            <Card className="border-0 shadow-md">
              <CardHeader className="flex flex-row items-center justify-between space-y-0 pb-2">
                <CardTitle className="text-sm font-medium">Total Signatures</CardTitle>
                <Users className="h-4 w-4 text-green-600" />
              </CardHeader>
              <CardContent>
                <div className="text-2xl font-bold">
                  {petitions
                    .reduce((total, p) => total + (p.signature_count || 0), 0)
                    .toLocaleString()}
                </div>
                <p className="text-xs text-slate-500">All time</p>
              </CardContent>
            </Card>

            <Card className="border-0 shadow-md">
              <CardHeader className="flex flex-row items-center justify-between space-y-0 pb-2">
                <CardTitle className="text-sm font-medium">Success Rate</CardTitle>
                <TrendingUp className="h-4 w-4 text-purple-600" />
              </CardHeader>
              <CardContent>
                <div className="text-2xl font-bold">
                  {petitions.length > 0
                    ? Math.round(
                        (petitions.filter(
                          (p) => (p.signature_count || 0) >= p.required_signature_count
                        ).length /
                          petitions.length) *
                          100
                      )
                    : 0}
                  %
                </div>
                <p className="text-xs text-slate-500">Threshold reached</p>
              </CardContent>
            </Card>

            <Card className="border-0 shadow-md">
              <CardHeader className="flex flex-row items-center justify-between space-y-0 pb-2">
                <CardTitle className="text-sm font-medium">Total Petitions</CardTitle>
                <CheckCircle className="h-4 w-4 text-emerald-600" />
              </CardHeader>
              <CardContent>
                <div className="text-2xl font-bold">{petitions.length}</div>
                <p className="text-xs text-slate-500">All petitions</p>
              </CardContent>
            </Card>
          </div>

          {/* Petitions List */}
          <div className="space-y-4">
            {isLoadingPetitions ? (
              <div className="flex justify-center py-8">
                <div className="mr-2 animate-spin">⏳</div>
                Loading petitions...
              </div>
            ) : petitions.length === 0 ? (
              <Card className="border-0 shadow-md">
                <CardContent className="py-8 text-center text-slate-500">
                  No petitions found. Create the first petition to get started!
                </CardContent>
              </Card>
            ) : (
              petitions.map((petition) => {
                const progress =
                  petition.required_signature_count > 0
                    ? ((petition.signature_count || 0) / petition.required_signature_count) * 100
                    : 0
                const isThresholdMet =
                  (petition.signature_count || 0) >= petition.required_signature_count
                const status = isThresholdMet ? "Threshold Met" : petition.status || "Active"

                return (
                  <Card key={petition.id} className="border-0 shadow-md">
                    <CardHeader>
                      <div className="flex items-start justify-between">
                        <div className="space-y-2">
                          <div className="flex items-center gap-2">
                            <CardTitle className="text-lg">{petition.title}</CardTitle>
                            <Badge variant="outline">Governance</Badge>
                            <Badge className={getStatusColor(status)}>{status}</Badge>
                          </div>
                          <CardDescription>{petition.description}</CardDescription>
                          <div className="flex items-center gap-4 text-sm text-slate-600">
                            <span>
                              Created: {new Date(petition.created_at).toLocaleDateString()}
                            </span>
                            {petition.deadline && (
                              <>
                                <span>•</span>
                                <span>
                                  Deadline: {new Date(petition.deadline).toLocaleDateString()}
                                </span>
                              </>
                            )}
                          </div>
                        </div>
                      </div>
                    </CardHeader>
                    <CardContent className="space-y-4">
                      {/* Progress */}
                      <div className="space-y-2">
                        <div className="flex justify-between text-sm">
                          <span>
                            Signatures: {(petition.signature_count || 0).toLocaleString()} /{" "}
                            {petition.required_signature_count.toLocaleString()}
                          </span>
                          <span>{progress.toFixed(1)}%</span>
                        </div>
                        <Progress value={Math.min(progress, 100)} />
                      </div>

                      <div className="flex items-center justify-between border-t pt-2">
                        <div className="flex items-center gap-2 text-xs text-slate-500">
                          <Hash className="h-3 w-3" />
                          <span>ID: {petition.id}</span>
                          {petition.blockchain_petition_id && (
                            <>
                              <span>•</span>
                              <span className="font-mono">
                                Blockchain: {petition.blockchain_petition_id}
                              </span>
                            </>
                          )}
                        </div>
                        <div className="flex gap-2">
                          <Button variant="outline" size="sm">
                            View Details
                          </Button>
                          {petition.status === "ACTIVE" && !isThresholdMet && (
                            <Button
                              size="sm"
                              onClick={() => signPetition(petition.id)}
                              disabled={!walletAddress || signingPetition === petition.id}
                            >
                              {signingPetition === petition.id ? (
                                <>
                                  <span className="mr-2 animate-spin">⏳</span>
                                  Signing...
                                </>
                              ) : (
                                <Button 
                                  size="sm" 
                                  onClick={() => signPetition(petition.id)}
                                  disabled={!walletAddress || signingPetition === petition.id}
                                >
                                  {signingPetition === petition.id ? (
                                    <>
                                      <span className="animate-spin mr-2">⏳</span>
                                      Signing...
                                    </>
                                  ) : (
                                    "Sign Petition"
                                  )}
                                </Button>
                              )}
                            </>
                          )}
                        </div>
                      </div>
                    </CardContent>
                  </Card>
                )
              })
            )}
          </div>
        </TabsContent>

        <TabsContent value="submit" className="space-y-6">
          <div className="grid grid-cols-1 gap-6 lg:grid-cols-2">
            {/* Submit Report */}
            <Card className="border-0 shadow-md">
              <CardHeader>
                <CardTitle className="flex items-center gap-2">
                  <Shield className="h-5 w-5" />
                  Submit Anonymous Report
                </CardTitle>
                <CardDescription>
                  End-to-end encrypted submission with cryptographic anonymity
                </CardDescription>
              </CardHeader>
              <CardContent className="space-y-4">
                <div className="space-y-2">
                  <label className="text-sm font-medium">Category</label>
                  <Select
                    value={reportForm.category}
                    onValueChange={(value) => setReportForm({ ...reportForm, category: value })}
                  >
                    <SelectTrigger>
                      <SelectValue placeholder="Select category" />
                    </SelectTrigger>
                    <SelectContent>
                      <SelectItem value="financial">Financial Misconduct</SelectItem>
                      <SelectItem value="regulatory">Regulatory Breach</SelectItem>
                      <SelectItem value="ethical">Ethical Violation</SelectItem>
                      <SelectItem value="safety">Safety Concern</SelectItem>
                      <SelectItem value="other">Other</SelectItem>
                    </SelectContent>
                  </Select>
                </div>

                <div className="space-y-2">
                  <label className="text-sm font-medium">Title</label>
                  <Input
                    placeholder="Brief description of the issue"
                    value={reportForm.title}
                    onChange={(e) => setReportForm({ ...reportForm, title: e.target.value })}
                  />
                </div>

                <div className="space-y-2">
                  <label className="text-sm font-medium">Detailed Description</label>
                  <Textarea
                    placeholder="Provide detailed information about the incident..."
                    rows={4}
                    value={reportForm.description}
                    onChange={(e) => setReportForm({ ...reportForm, description: e.target.value })}
                  />
                </div>

                <div className="space-y-2">
                  <label className="text-sm font-medium">Evidence (Optional)</label>
                  <div className="rounded-lg border-2 border-dashed border-slate-300 p-4 text-center">
                    <Upload className="mx-auto mb-2 h-8 w-8 text-slate-400" />
                    <p className="text-sm text-slate-600">Drop files here or click to upload</p>
                    <p className="text-xs text-slate-500">
                      Files will be encrypted and hashed for verification
                    </p>
                  </div>
                </div>

                <div className="rounded-lg bg-blue-50 p-3">
                  <div className="flex items-center gap-2 text-sm text-blue-800">
                    <Lock className="h-4 w-4" />
                    <span className="font-medium">Privacy Guarantee</span>
                  </div>
                  <p className="mt-1 text-xs text-blue-700">
                    Your identity is protected through zero-knowledge proofs. No personal
                    information is stored or transmitted.
                  </p>
                </div>

                {/* Wallet Status Display */}
                {address && verified ? (
                  <div className="bg-green-50 p-3 rounded-lg">
                    <div className="flex items-center gap-2 text-green-800 text-sm">
                      <CheckCircle className="h-4 w-4" />
                      <span className="font-medium">Wallet Connected & Verified</span>
                    </div>
                    <p className="text-xs text-green-700 mt-1">
                      {address.slice(0, 6)}...{address.slice(-4)} - Ready to submit anonymous reports
                    </p>
                  </div>
                ) : address && !verified ? (
                  <div className="bg-yellow-50 p-3 rounded-lg">
                    <div className="flex items-center gap-2 text-yellow-800 text-sm">
                      <AlertTriangle className="h-4 w-4" />
                      <span className="font-medium">Wallet Verification Required</span>
                    </div>
                    <p className="text-xs text-yellow-700 mt-1">
                      Your wallet is connected but needs verification to submit reports.
                    </p>
                  </div>
                ) : (
                  <div className="bg-yellow-50 p-3 rounded-lg">
                    <div className="flex items-center gap-2 text-yellow-800 text-sm">
                      <AlertTriangle className="h-4 w-4" />
                      <span className="font-medium">Wallet Required</span>
                    </div>
                    <p className="text-xs text-yellow-700 mt-1">
                      Please connect your wallet to submit anonymous reports securely.
                    </p>
                  </div>
                )}

                <Button 
                  className="w-full" 
                  onClick={submitReport}
                  disabled={!address || !verified || isSubmittingReport || !reportForm.title.trim() || !reportForm.description.trim() || !reportForm.category}
                >
                  {isSubmittingReport ? (
                    <>
                      <span className="animate-spin mr-2">⏳</span>
                      Submitting Report...
                    </>
                  ) : !address ? (
                    "🔐 Connect Wallet to Submit"
                  ) : !verified ? (
                    "🔑 Verify Wallet to Submit"  
                  ) : (
                    "🛡️ Submit Anonymous Report"
                  )}
                </Button>
              </CardContent>
            </Card>

            {/* Create Petition */}
            <Card className="border-0 shadow-md">
              <CardHeader>
                <CardTitle className="flex items-center gap-2">
                  <FileText className="h-5 w-5" />
                  Create Smart Contract Petition
                </CardTitle>
                <CardDescription>
                  Automated execution when signature threshold is met
                </CardDescription>
              </CardHeader>
              <CardContent className="space-y-4">
                <div className="space-y-2">
                  <label className="text-sm font-medium">Petition Title</label>
                  <Input
                    placeholder="Clear, actionable petition title"
                    value={petitionForm.title}
                    onChange={(e) => setPetitionForm({ ...petitionForm, title: e.target.value })}
                  />
                </div>

                <div className="space-y-2">
                  <label className="text-sm font-medium">Description</label>
                  <Textarea
                    placeholder="Detailed explanation of the petition and desired outcome..."
                    rows={4}
                    value={petitionForm.description}
                    onChange={(e) =>
                      setPetitionForm({ ...petitionForm, description: e.target.value })
                    }
                  />
                </div>

                <div className="space-y-2">
                  <label className="text-sm font-medium">Target Signatures</label>
                  <Input
                    type="number"
                    min="1"
                    placeholder="Enter target signature count"
                    value={petitionForm.targetSignatures.toString()}
                    onChange={(e) => {
                      const value = e.target.value
                      const numValue = value === "" ? 0 : Number.parseInt(value)
                      if (!isNaN(numValue) && numValue >= 0) {
                        setPetitionForm({ ...petitionForm, targetSignatures: numValue })
                      }
                    }}
                  />
                </div>

                <div className="rounded-lg bg-green-50 p-3">
                  <div className="flex items-center gap-2 text-sm text-green-800">
                    <CheckCircle className="h-4 w-4" />
                    <span className="font-medium">Smart Contract Execution</span>
                  </div>
                  <p className="mt-1 text-xs text-green-700">
                    When the signature threshold is reached, the petition will automatically trigger
                    an official response within 30 days.
                  </p>
                </div>

                {/* Wallet Status Display */}
                {walletAddress ? (
                  <div className="rounded-lg bg-green-50 p-3">
                    <div className="flex items-center gap-2 text-sm text-green-800">
                      <CheckCircle className="h-4 w-4" />
                      <span className="font-medium">Wallet Connected</span>
                    </div>
                    <p className="mt-1 text-xs text-green-700">
                      {walletAddress.slice(0, 6)}...{walletAddress.slice(-4)}
                    </p>
                  </div>
                ) : (
                  <div className="rounded-lg bg-yellow-50 p-3">
                    <div className="flex items-center gap-2 text-sm text-yellow-800">
                      <AlertTriangle className="h-4 w-4" />
                      <span className="font-medium">Wallet Required</span>
                    </div>
                    <p className="mt-1 text-xs text-yellow-700">
                      Please connect your wallet using the button in the top right corner to create
                      petitions.
                    </p>
                  </div>
                )}

                {/* Debug: Show wallet address status */}
                <div className="mb-3 rounded bg-gray-50 p-2 text-xs">
                  <strong>Debug Info:</strong>
                  <br />
                  Wallet Address:{" "}
                  {walletAddress
                    ? `${walletAddress.slice(0, 6)}...${walletAddress.slice(-4)}`
                    : "Not connected"}
                  <br />
                  Valid Format:{" "}
                  {walletAddress && /^0x[a-fA-F0-9]{40}$/.test(walletAddress) ? "Yes" : "No"}
                </div>

                <Button
                  className="w-full"
                  onClick={createPetition}
                  disabled={
                    !walletAddress ||
                    isCreatingPetition ||
                    !petitionForm.title.trim() ||
                    !petitionForm.description.trim()
                  }
                >
                  {isCreatingPetition ? (
                    <>
                      <span className="mr-2 animate-spin">⏳</span>
                      Creating Petition...
                    </>
                  ) : lastError === "user_rejected" ? (
                    "🔄 Try Again - Create Petition"
                  ) : lastError === "metamask_busy" ? (
                    "⏰ Retry - Create Petition"
                  ) : (
                    "🗳️ Create Petition"
                  )}
                </Button>
              </CardContent>
            </Card>
          </div>
        </TabsContent>

        <TabsContent value="analytics" className="space-y-6">
          <div className="grid grid-cols-1 gap-6 lg:grid-cols-2">
            <Card className="border-0 shadow-md">
              <CardHeader>
                <CardTitle>Report Resolution Trends</CardTitle>
                <CardDescription>Monthly report submissions and resolutions</CardDescription>
              </CardHeader>
              <CardContent>
                <ChartContainer
                  config={{
                    reports: { label: "Reports", color: "#ef4444" },
                    resolved: { label: "Resolved", color: "#22c55e" },
                  }}
                  className="h-64"
                >
                  <ResponsiveContainer width="100%" height="100%">
                    <BarChart data={reportStats}>
                      <XAxis dataKey="month" />
                      <YAxis />
                      <ChartTooltip content={<ChartTooltipContent />} />
                      <Bar dataKey="reports" fill="#ef4444" />
                      <Bar dataKey="resolved" fill="#22c55e" />
                    </BarChart>
                  </ResponsiveContainer>
                </ChartContainer>
              </CardContent>
            </Card>

            <Card className="border-0 shadow-md">
              <CardHeader>
                <CardTitle>Petition Signature Activity</CardTitle>
                <CardDescription>Daily signature collection patterns</CardDescription>
              </CardHeader>
              <CardContent>
                <ChartContainer
                  config={{
                    signatures: { label: "Signatures", color: "#3b82f6" },
                  }}
                  className="h-64"
                >
                  <ResponsiveContainer width="100%" height="100%">
                    <LineChart data={petitionActivity}>
                      <XAxis dataKey="day" />
                      <YAxis />
                      <ChartTooltip content={<ChartTooltipContent />} />
                      <Line type="monotone" dataKey="signatures" stroke="#3b82f6" strokeWidth={2} />
                    </LineChart>
                  </ResponsiveContainer>
                </ChartContainer>
              </CardContent>
            </Card>
          </div>
        </TabsContent>
      </Tabs>
    </div>
  )
}<|MERGE_RESOLUTION|>--- conflicted
+++ resolved
@@ -52,12 +52,7 @@
 
 export function WhistleblowingSystem({ walletAddress }: WhistleblowingSystemProps) {
   const { toast } = useToast()
-<<<<<<< HEAD
-  const { address, verified } = useAuth() // Get auth state
-  
-=======
-
->>>>>>> 1b78a88c
+
   const [reportForm, setReportForm] = useState({
     category: "",
     title: "",
