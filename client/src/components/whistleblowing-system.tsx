--- conflicted
+++ resolved
@@ -213,7 +213,6 @@
         const data = await response.json()
         if (data.success) {
           // Update local petition data
-<<<<<<< HEAD
           setPetitions((prev) =>
             prev.map((p) =>
               p.id === petitionId ? { ...p, signature_count: (p.signature_count || 0) + 1 } : p
@@ -233,19 +232,6 @@
               user_id: 1, // You might want to get this from user context
             }),
           })
-=======
-          setPetitions(prev => prev.map(p => 
-            p.id === petitionId 
-              ? { ...p, signature_count: data.newSignatureCount || (p.signature_count || 0) + 1 }
-              : p
-          ))
-          
-          // Mark this petition as signed by the user
-          setUserSignatures(prev => ({
-            ...prev,
-            [petitionId]: true
-          }))
->>>>>>> 637eadbe
 
           toast({
             title: "✅ Petition signed!",
@@ -961,7 +947,6 @@
                             View Details
                           </Button>
                           {petition.status === "ACTIVE" && !isThresholdMet && (
-<<<<<<< HEAD
                             <Button
                               size="sm"
                               onClick={() => signPetition(petition.id)}
@@ -972,17 +957,6 @@
                                   <span className="mr-2 animate-spin">⏳</span>
                                   Signing...
                                 </>
-=======
-                            <>
-                              {userSignatures[petition.id] ? (
-                                <Button 
-                                  size="sm" 
-                                  variant="outline"
-                                  disabled
-                                >
-                                  ✅ Already Signed
-                                </Button>
->>>>>>> 637eadbe
                               ) : (
                                 <Button 
                                   size="sm" 
