"use client"

import { useEffect, useState } from "react"
import { useRouter } from "next/navigation"
import { Button } from "@/components/ui/button"
import { Card, CardContent } from "@/components/ui/card"
import { Badge } from "@/components/ui/badge"
import { ConnectButton } from "@/components/walletConnect/wallet-connect"
import { useAppKitAccount, useDisconnect } from '@reown/appkit/react'
import { useAuth } from "@/context/AuthContext"
import { toast } from "@/hooks/use-toast"
import { debugAuthenticationData, forceCleanupAuthData, getSessionStatus } from "@/utils/session-debug"
import { Wallet, Shield, CheckCircle, ArrowRight, Loader2, XCircle } from "lucide-react"
import Image from "next/image"

export function AdminWelcome() {
  const router = useRouter()
  const { address, isConnected } = useAppKitAccount()
  const { disconnect } = useDisconnect()
  const { verified, isAdmin, asgardeoUser, isFullyAuthenticated } = useAuth()
  const [showSuccessAnimation, setShowSuccessAnimation] = useState(false)

  // Handle verification success and redirect
  useEffect(() => {
    if (isConnected && isAdmin && !asgardeoUser) {
      // Wallet is connected and user is admin, but no Asgardeo session
      setShowSuccessAnimation(true)
      
      // Show success notification
      toast({
        title: "🎉 Admin Wallet Verified Successfully!",
        description: "You can now proceed to Asgardeo authentication.",
      })
<<<<<<< HEAD
    } else if (isFullyAuthenticated && asgardeoUser) {
      // Both wallet and Asgardeo authenticated - redirect to admin portal
      console.debug('AdminWelcome: User is fully authenticated, redirecting to admin portal');
=======
    } else if (isFullyAuthenticated && isAdmin) {
      // Both wallet and Asgardeo authenticated AND user is admin - redirect to admin portal
      console.debug('AdminWelcome: Admin user is fully authenticated, redirecting to admin portal');
>>>>>>> 24d3a010
      toast({
        title: "🚀 Authentication Complete!",
        description: "Redirecting to admin portal...",
      })
      
      setTimeout(() => {
        router.push('/admin')
      }, 1500)
    } else if (isFullyAuthenticated && !isAdmin) {
      // User is authenticated but NOT admin - deny access
      console.debug('AdminWelcome: Non-admin user detected, access denied');
      toast({
        title: "Access Denied",
        description: "Only admin wallets can access the admin portal.",
        variant: "destructive"
      })
      // Don't redirect to admin portal
    } else if (asgardeoUser && !isConnected) {
      // User has Asgardeo session but no wallet connected - sign out from Asgardeo
      console.debug('AdminWelcome: Asgardeo session found but no wallet connected, signing out');
      toast({
        title: "Session Cleared",
        description: "Please connect your wallet to continue.",
      })
      window.location.href = '/api/auth/signout'
    }
  }, [isConnected, isAdmin, asgardeoUser, isFullyAuthenticated, router])

  // Handle wallet disconnection and clear Asgardeo session
  const handleDisconnectWallet = async () => {
    try {
      // Show loading state
      toast({
        title: "Disconnecting...",
        description: "Clearing wallet connection and session data...",
      })
      
      // Step 1: Clear saved authentication state
      localStorage.removeItem('adminAuthState')
      localStorage.removeItem('adminAuthStateTime')
      
      // Step 2: Clear Asgardeo session data first (including id_token, access_token)
      const sessionCleared = await clearAsgardeoSession()
      
      // Step 3: Disconnect wallet
      await disconnect()
      
      // Step 4: Show success message
      if (sessionCleared) {
        toast({
          title: "Session Cleared Successfully",
          description: "Wallet disconnected and all authentication data cleared.",
        })
      } else {
        toast({
          title: "Wallet Disconnected",
          description: "Wallet disconnected. Some session data may need manual clearing.",
          variant: "destructive"
        })
      }
      
      // Step 5: Redirect to admin login page after clearing session
      setTimeout(() => {
        window.location.href = '/adminLogin?cleared=true&timestamp=' + Date.now()
      }, 1500)
      
    } catch (error) {
                console.debug("Failed to disconnect wallet and clear session:", error)
      // Clear saved state even on error
      localStorage.removeItem('adminAuthState')
      localStorage.removeItem('adminAuthStateTime')
      
      toast({
        title: "Error",
        description: "Failed to disconnect wallet properly. Please refresh the page.",
        variant: "destructive"
      })
      
      // Fallback: try to redirect anyway after a delay
      setTimeout(() => {
        window.location.href = '/adminLogin?error=disconnect_failed'
      }, 2000)
    }
  }

  // Function to clear Asgardeo session data
  const clearAsgardeoSession = async () => {
    try {
      // Show debug info before clearing
  console.debug('🔍 Session data before clearing:', debugAuthenticationData())
      
      // Step 1: Call server-side session clearing endpoint
      const response = await fetch('/api/auth/clear-session', {
        method: 'POST',
        credentials: 'include',
        headers: {
          'Content-Type': 'application/json'
        }
      })
      
      if (!response.ok) {
        console.warn('Server session clear failed, proceeding with client-side cleanup')
      }
      
      // Step 2: Force cleanup all client-side authentication data
      forceCleanupAuthData()
      
      // Step 3: Verify the cleanup was successful
      const sessionStatus = getSessionStatus()
    console.debug('📊 Session status after clearing:', sessionStatus)
      
      if (sessionStatus.isCleared) {
    console.debug('✅ All Asgardeo session data and tokens cleared successfully')
        return true
      } else {
        console.warn(`⚠️ ${sessionStatus.remainingAuthItems} authentication items still found:`, sessionStatus.details)
        return false
      }
      
    } catch (error) {
      console.error('❌ Failed to clear Asgardeo session:', error)
      
      // Fallback: try force cleanup anyway
      try {
        forceCleanupAuthData()
        return true
      } catch (fallbackError) {
        console.error('❌ Fallback cleanup also failed:', fallbackError)
        return false
      }
    }
  }

  return (
    <div className="min-h-screen bg-gradient-to-br from-slate-50 via-blue-50 to-indigo-50">
      <div className="container mx-auto px-4 sm:px-6 py-8 sm:py-12">
        <div className="max-w-4xl mx-auto">
          {/* Header Section */}
          <div className="text-center mb-8 sm:mb-12">
            <div className="flex justify-center items-center gap-4 mb-6">
              <div className="relative">
                <img
                  src="/images/logo.png"
                  alt="Sri Lanka National Emblem"
                  className="h-16 w-16 sm:h-20 sm:w-20 md:h-24 md:w-24 object-contain mx-auto"
                />
              </div>
            </div>
            
            <h1 className="text-2xl sm:text-3xl md:text-4xl lg:text-5xl font-bold text-slate-900 mb-3 sm:mb-4 px-2">
              Welcome to the
            </h1>
            <h2 className="text-xl sm:text-2xl md:text-3xl lg:text-4xl font-bold text-blue-600 mb-4 sm:mb-6 px-2">
              Sri Lanka Transparent Governance Platform
            </h2>
            <h3 className="text-lg sm:text-xl md:text-2xl lg:text-3xl font-semibold text-slate-700 mb-6 sm:mb-8 px-2">
              Admin Portal
            </h3>
            
            <p className="text-sm sm:text-base md:text-lg text-slate-600 max-w-2xl mx-auto leading-relaxed px-4">
              Secure administrative access to manage government projects, proposals, and policies. 
              Connect your verified wallet to access the administrative dashboard.
            </p>
          </div>

          {/* Main Content Card */}
          <Card className="border-0 shadow-xl bg-white/80 backdrop-blur-sm">
            <CardContent className="p-4 sm:p-6 md:p-8 lg:p-12">
              
              {/* Wallet Connection Status */}
              <div className="space-y-4 sm:space-y-6">
                
                {/* Step 1: Wallet Connection */}
                <div className="flex flex-col sm:flex-row items-start gap-3 sm:gap-4 p-4 sm:p-6 rounded-lg border-2 border-dashed border-slate-200 bg-slate-50/50">
                  <div className={`flex-shrink-0 w-10 h-10 rounded-full flex items-center justify-center ${
                    isConnected ? 'bg-green-100 text-green-600' : 'bg-slate-100 text-slate-400'
                  }`}>
                    {isConnected ? <CheckCircle className="w-5 h-5" /> : <Wallet className="w-5 h-5" />}
                  </div>
                  
                  <div className="flex-1 w-full">
                    <h3 className="text-base sm:text-lg font-semibold text-slate-900 mb-2">
                      Step 1: Connect Your Wallet
                    </h3>
                    
                    {!isConnected ? (
                      <div className="space-y-3 sm:space-y-4">
                        <p className="text-sm sm:text-base text-slate-600">
                          Connect your wallet to begin the authentication process.
                        </p>
                        <div className="flex flex-col sm:flex-row items-start sm:items-center gap-3 sm:gap-4">
                          <ConnectButton />
                          <Badge variant="outline" className="text-xs sm:text-sm text-slate-500">
                            Wallet not connected
                          </Badge>
                        </div>
                      </div>
                    ) : (
                      <div className="space-y-2">
                        <p className="text-sm sm:text-base text-green-700 font-medium">
                          ✅ Wallet Connected Successfully
                        </p>
                        <div className="flex items-center gap-2">
                          <Badge variant="default" className="bg-green-100 text-green-800 text-xs sm:text-sm">
                            {address?.slice(0, 6)}...{address?.slice(-4)}
                          </Badge>
                        </div>
                      </div>
                    )}
                  </div>
                </div>

                {/* Step 2: Wallet Verification */}
                <div className={`flex flex-col sm:flex-row items-start gap-3 sm:gap-4 p-4 sm:p-6 rounded-lg border-2 transition-all duration-300 ${
                  isConnected 
                    ? isAdmin 
                      ? 'border-green-200 bg-green-50/50' 
                      : 'border-red-200 bg-red-50/50'
                    : 'border-dashed border-slate-200 bg-slate-50/50'
                }`}>
                  <div className={`flex-shrink-0 w-10 h-10 rounded-full flex items-center justify-center ${
                    !isConnected 
                      ? 'bg-slate-100 text-slate-400' 
                      : isAdmin 
                        ? 'bg-green-100 text-green-600' 
                        : 'bg-red-100 text-red-600'
                  }`}>
                    {!isConnected ? (
                      <Shield className="w-5 h-5" />
                    ) : isAdmin ? (
                      <CheckCircle className="w-5 h-5" />
                    ) : (
                      <Shield className="w-5 h-5" />
                    )}
                  </div>
                  
                  <div className="flex-1 w-full">
                    <h3 className="text-base sm:text-lg font-semibold text-slate-900 mb-2">
                      Step 2: Admin Verification
                    </h3>
                    
                    {!isConnected ? (
                      <p className="text-sm sm:text-base text-slate-500">
                        Connect your wallet first to check admin status.
                      </p>
                    ) : isAdmin ? (
                      <div className="space-y-2">
                        <p className="text-sm sm:text-base text-green-700 font-medium">
                          ✅ Wallet Verified as Admin
                        </p>
                        <Badge variant="default" className="bg-green-100 text-green-800 text-xs sm:text-sm">
                          Authorized Administrator
                        </Badge>
                      </div>
                    ) : (
                      <div className="space-y-3">
                        <p className="text-sm sm:text-base text-red-700 font-medium">
                          ❌ Wallet Not Authorized as Admin
                        </p>
                        <p className="text-xs sm:text-sm text-red-600">
                          Your wallet address is not authorized for admin access. 
                          Only admin wallets can access the admin portal. Please contact a system administrator.
                        </p>
                        <div className="flex flex-col sm:flex-row items-start sm:items-center gap-3">
                          <Badge variant="destructive" className="text-xs sm:text-sm">
                            Unauthorized Admin Access
                          </Badge>
                          <Button 
                            variant="outline" 
                            size="sm" 
                            onClick={handleDisconnectWallet}
                            className="flex items-center gap-2 text-xs sm:text-sm text-red-600 border-red-200 hover:bg-red-50"
                          >
                            <XCircle className="w-4 h-4" />
                            Disconnect Wallet
                          </Button>
                        </div>
                      </div>
                    )}
                  </div>
                </div>

                {/* Step 3: Registration/Authentication */}
                <div className={`flex flex-col sm:flex-row items-start gap-3 sm:gap-4 p-4 sm:p-6 rounded-lg border-2 transition-all duration-300 ${
                  isConnected && isAdmin
                    ? asgardeoUser 
                      ? 'border-green-200 bg-green-50/50'
                      : 'border-blue-200 bg-blue-50/50'
                    : 'border-dashed border-slate-200 bg-slate-50/50'
                }`}>
                  <div className={`flex-shrink-0 w-10 h-10 rounded-full flex items-center justify-center ${
                    !isConnected || !isAdmin
                      ? 'bg-slate-100 text-slate-400' 
                      : asgardeoUser
                        ? 'bg-green-100 text-green-600'
                        : 'bg-blue-100 text-blue-600'
                  }`}>
                    {!isConnected || !isAdmin ? (
                      <ArrowRight className="w-5 h-5" />
                    ) : asgardeoUser ? (
                      <CheckCircle className="w-5 h-5" />
                    ) : (
                      <ArrowRight className="w-5 h-5" />
                    )}
                  </div>
                  
                  <div className="flex-1 w-full">
                    <h3 className="text-base sm:text-lg font-semibold text-slate-900 mb-2">
                      Step 3: Complete Asgardeo Authentication
                    </h3>
                    
                    {!isConnected || !isAdmin ? (
                      <p className="text-sm sm:text-base text-slate-500">
                        Complete admin verification to proceed with Asgardeo authentication.
                      </p>
                    ) : asgardeoUser ? (
                      <div className="space-y-2">
                        <p className="text-sm sm:text-base text-green-700 font-medium">
                          ✅ Authentication Complete
                        </p>
                        <p className="text-xs sm:text-sm text-green-600">
                          Welcome back, {asgardeoUser.given_name || 'Administrator'}!
                        </p>
                      </div>
                    ) : (
                      <div className="space-y-3">
                        <p className="text-sm sm:text-base text-blue-700 font-medium">
                          🎉 Wallet verification successful!
                        </p>
                        <p className="text-xs sm:text-sm text-blue-600">
                          Click the button below to proceed with Asgardeo authentication and access the admin portal.
                        </p>
                        <Button 
<<<<<<< HEAD
                          onClick={async () => {
                            // Clear any existing session before redirecting
                            localStorage.removeItem('oauth_completed');
                            localStorage.removeItem('adminAuthState');
                            localStorage.removeItem('adminAuthStateTime');
                            
                            // Clear session cookie by calling clear-session endpoint
                            try {
                              await fetch('/api/auth/clear-session', {
                                method: 'POST',
                                credentials: 'include'
                              });
                            } catch (error) {
                              console.debug('Session clear error (proceeding anyway):', error);
                            }
                            
                            // Force redirect to Asgardeo login
                            window.location.href = '/api/auth/signin';
                          }} 
                          className="bg-blue-600 hover:bg-blue-700"
=======
                          onClick={() => window.location.href = '/api/auth/signin'} 
                          className="bg-blue-600 hover:bg-blue-700 text-sm sm:text-base w-full sm:w-auto"
>>>>>>> 24d3a010
                        >
                          <ArrowRight className="w-4 h-4 mr-2" />
                          Continue to Asgardeo Authentication
                        </Button>
                      </div>
                    )}
                  </div>
                </div>

                {/* Success Animation */}
                {showSuccessAnimation && (
                  <div className="text-center py-6 sm:py-8">
                    <div className="inline-flex items-center justify-center w-16 h-16 bg-green-100 rounded-full mb-4 animate-bounce">
                      <CheckCircle className="w-8 h-8 text-green-600" />
                    </div>
                    <h3 className="text-lg sm:text-xl font-semibold text-green-800 mb-2">
                      Verification Successful! 🎉
                    </h3>
                    <p className="text-sm sm:text-base text-green-700 px-4">
                      Your wallet has been verified. Redirecting to complete authentication...
                    </p>
                  </div>
                )}

              </div>
            </CardContent>
          </Card>

          {/* Footer */}
          <div className="text-center mt-8 sm:mt-12 text-xs sm:text-sm text-slate-500 px-4">
            <p>
              Secure access to Sri Lanka's digital governance infrastructure. 
              For technical support, contact the system administrator.
            </p>
          </div>

        </div>
      </div>
    </div>
  )
}<|MERGE_RESOLUTION|>--- conflicted
+++ resolved
@@ -31,15 +31,9 @@
         title: "🎉 Admin Wallet Verified Successfully!",
         description: "You can now proceed to Asgardeo authentication.",
       })
-<<<<<<< HEAD
     } else if (isFullyAuthenticated && asgardeoUser) {
       // Both wallet and Asgardeo authenticated - redirect to admin portal
       console.debug('AdminWelcome: User is fully authenticated, redirecting to admin portal');
-=======
-    } else if (isFullyAuthenticated && isAdmin) {
-      // Both wallet and Asgardeo authenticated AND user is admin - redirect to admin portal
-      console.debug('AdminWelcome: Admin user is fully authenticated, redirecting to admin portal');
->>>>>>> 24d3a010
       toast({
         title: "🚀 Authentication Complete!",
         description: "Redirecting to admin portal...",
@@ -373,7 +367,6 @@
                           Click the button below to proceed with Asgardeo authentication and access the admin portal.
                         </p>
                         <Button 
-<<<<<<< HEAD
                           onClick={async () => {
                             // Clear any existing session before redirecting
                             localStorage.removeItem('oauth_completed');
@@ -394,10 +387,6 @@
                             window.location.href = '/api/auth/signin';
                           }} 
                           className="bg-blue-600 hover:bg-blue-700"
-=======
-                          onClick={() => window.location.href = '/api/auth/signin'} 
-                          className="bg-blue-600 hover:bg-blue-700 text-sm sm:text-base w-full sm:w-auto"
->>>>>>> 24d3a010
                         >
                           <ArrowRight className="w-4 h-4 mr-2" />
                           Continue to Asgardeo Authentication
