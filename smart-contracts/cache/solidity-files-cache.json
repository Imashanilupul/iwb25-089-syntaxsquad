--- conflicted
+++ resolved
@@ -152,13 +152,8 @@
         "Project"
       ]
     },
-<<<<<<< HEAD
-    "D:\\Application files - Do not delete\\github\\Transparent-Governance-Platform-Ballerina\\smart-contracts\\contracts\\proposal\\proposals.sol": {
-      "lastModificationDate": 1756566769481,
-=======
     "C:\\Users\\User\\OneDrive\\Documents\\GitHub\\Transparent-Governance-Platform-Ballerina\\smart-contracts\\contracts\\proposal\\proposals.sol": {
       "lastModificationDate": 1759060356343,
->>>>>>> 0ba2c0df
       "contentHash": "e3e52dbeeba75d7c7378014d3c907039",
       "sourceName": "contracts/proposal/proposals.sol",
       "solcConfig": {
