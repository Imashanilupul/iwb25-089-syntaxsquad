{
  "_format": "hh-sol-cache-2",
  "files": {
    "D:\\Application files - Do not delete\\github\\Transparent-Governance-Platform-Ballerina\\smart-contracts\\contracts\\auth\\auth.sol": {
      "lastModificationDate": 1756124486078,
      "contentHash": "25d77fb41091c391f5bac9dda02f9762",
      "sourceName": "contracts/auth/auth.sol",
      "solcConfig": {
        "version": "0.8.20",
        "settings": {
          "optimizer": {
            "enabled": true,
            "runs": 200
          },
          "viaIR": true,
          "evmVersion": "paris",
          "outputSelection": {
            "*": {
              "*": [
                "abi",
                "evm.bytecode",
                "evm.deployedBytecode",
                "evm.methodIdentifiers",
                "metadata"
              ],
              "": [
                "ast"
              ]
            }
          }
        }
      },
      "imports": [],
      "versionPragmas": [
        "^0.8.0"
      ],
      "artifacts": [
        "AuthRegistry"
      ]
    },
    "D:\\Application files - Do not delete\\github\\Transparent-Governance-Platform-Ballerina\\smart-contracts\\contracts\\petition\\petitions.sol": {
      "lastModificationDate": 1756566769479,
      "contentHash": "80f0bd1dd16fd252736e182e1082c0c7",
      "sourceName": "contracts/petition/petitions.sol",
      "solcConfig": {
        "version": "0.8.20",
        "settings": {
          "optimizer": {
            "enabled": true,
            "runs": 200
          },
          "viaIR": true,
          "evmVersion": "paris",
          "outputSelection": {
            "*": {
              "*": [
                "abi",
                "evm.bytecode",
                "evm.deployedBytecode",
                "evm.methodIdentifiers",
                "metadata"
              ],
              "": [
                "ast"
              ]
            }
          }
        }
      },
      "imports": [],
      "versionPragmas": [
        "^0.8.20"
      ],
      "artifacts": [
        "IAuthRegistry",
        "Petitions"
      ]
    },
    "D:\\Application files - Do not delete\\github\\Transparent-Governance-Platform-Ballerina\\smart-contracts\\contracts\\policy\\policy.sol": {
      "lastModificationDate": 1756566769480,
      "contentHash": "7b088099bb2052806283b93eeeffa02b",
      "sourceName": "contracts/policy/policy.sol",
      "solcConfig": {
        "version": "0.8.20",
        "settings": {
          "optimizer": {
            "enabled": true,
            "runs": 200
          },
          "viaIR": true,
          "evmVersion": "paris",
          "outputSelection": {
            "*": {
              "*": [
                "abi",
                "evm.bytecode",
                "evm.deployedBytecode",
                "evm.methodIdentifiers",
                "metadata"
              ],
              "": [
                "ast"
              ]
            }
          }
        }
      },
      "imports": [],
      "versionPragmas": [
        "^0.8.20"
      ],
      "artifacts": [
        "IAuthRegistry",
        "Policies"
      ]
    },
    "D:\\Application files - Do not delete\\github\\Transparent-Governance-Platform-Ballerina\\smart-contracts\\contracts\\project\\project.sol": {
      "lastModificationDate": 1756566769480,
      "contentHash": "17208080d1755f6b3228e9ab981dbb05",
      "sourceName": "contracts/project/project.sol",
      "solcConfig": {
        "version": "0.8.20",
        "settings": {
          "optimizer": {
            "enabled": true,
            "runs": 200
          },
          "viaIR": true,
          "evmVersion": "paris",
          "outputSelection": {
            "*": {
              "*": [
                "abi",
                "evm.bytecode",
                "evm.deployedBytecode",
                "evm.methodIdentifiers",
                "metadata"
              ],
              "": [
                "ast"
              ]
            }
          }
        }
      },
      "imports": [],
      "versionPragmas": [
        "^0.8.0"
      ],
      "artifacts": [
        "IAuthRegistry",
        "Project"
      ]
    },
    "D:\\Application files - Do not delete\\github\\Transparent-Governance-Platform-Ballerina\\smart-contracts\\contracts\\proposal\\proposals.sol": {
      "lastModificationDate": 1756566769481,
      "contentHash": "e3e52dbeeba75d7c7378014d3c907039",
      "sourceName": "contracts/proposal/proposals.sol",
      "solcConfig": {
        "version": "0.8.20",
        "settings": {
          "optimizer": {
            "enabled": true,
            "runs": 200
          },
          "viaIR": true,
          "evmVersion": "paris",
          "outputSelection": {
            "*": {
              "*": [
                "abi",
                "evm.bytecode",
                "evm.deployedBytecode",
                "evm.methodIdentifiers",
                "metadata"
              ],
              "": [
                "ast"
              ]
            }
          }
        }
      },
      "imports": [],
      "versionPragmas": [
        "^0.8.0"
      ],
      "artifacts": [
        "IAuthRegistry",
        "Proposals"
      ]
    },
<<<<<<< HEAD
    "D:\\Application files - Do not delete\\github\\Transparent-Governance-Platform-Ballerina\\smart-contracts\\contracts\\report\\reports.sol": {
      "lastModificationDate": 1756566769482,
      "contentHash": "48733ac122e499e7110dff36c3b2906d",
=======
    "C:\\Users\\user\\Documents\\Transparent-Governance-Platform-Ballerina\\smart-contracts\\contracts\\report\\reports.sol": {
      "lastModificationDate": 1756636691439,
      "contentHash": "6af38fc38ce8fdd3d069cc78eb16aa68",
>>>>>>> 1ea85298
      "sourceName": "contracts/report/reports.sol",
      "solcConfig": {
        "version": "0.8.20",
        "settings": {
          "optimizer": {
            "enabled": true,
            "runs": 200
          },
          "viaIR": true,
          "evmVersion": "paris",
          "outputSelection": {
            "*": {
              "*": [
                "abi",
                "evm.bytecode",
                "evm.deployedBytecode",
                "evm.methodIdentifiers",
                "metadata"
              ],
              "": [
                "ast"
              ]
            }
          }
        }
      },
      "imports": [],
      "versionPragmas": [
        "^0.8.0"
      ],
      "artifacts": [
        "IAuthRegistry",
        "Reports"
      ]
    }
  }
}<|MERGE_RESOLUTION|>--- conflicted
+++ resolved
@@ -190,15 +190,9 @@
         "Proposals"
       ]
     },
-<<<<<<< HEAD
-    "D:\\Application files - Do not delete\\github\\Transparent-Governance-Platform-Ballerina\\smart-contracts\\contracts\\report\\reports.sol": {
-      "lastModificationDate": 1756566769482,
-      "contentHash": "48733ac122e499e7110dff36c3b2906d",
-=======
     "C:\\Users\\user\\Documents\\Transparent-Governance-Platform-Ballerina\\smart-contracts\\contracts\\report\\reports.sol": {
       "lastModificationDate": 1756636691439,
       "contentHash": "6af38fc38ce8fdd3d069cc78eb16aa68",
->>>>>>> 1ea85298
       "sourceName": "contracts/report/reports.sol",
       "solcConfig": {
         "version": "0.8.20",
